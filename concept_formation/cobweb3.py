--- conflicted
+++ resolved
@@ -22,7 +22,7 @@
 from concept_formation.utils import weighted_choice
 from concept_formation.utils import most_likely_choice
 
-continuous_value = "#ContinuousValue#"
+cv_key = "#ContinuousValue#"
 
 class Cobweb3Tree(CobwebTree):
     """
@@ -172,9 +172,9 @@
             self.av_counts[attr] = self.av_counts.setdefault(attr,{})
 
             if isNumber(instance[attr]):
-                if continuous_value not in self.av_counts[attr]:
-                    self.av_counts[attr][continuous_value] = ContinuousValue()
-                self.av_counts[attr][continuous_value].update(instance[attr])
+                if cv_key not in self.av_counts[attr]:
+                    self.av_counts[attr][cv_key] = ContinuousValue()
+                self.av_counts[attr][cv_key].update(instance[attr])
             else:
                 prior_count = self.av_counts[attr].get(instance[attr], 0)
                 self.av_counts[attr][instance[attr]] = prior_count + 1
@@ -197,7 +197,7 @@
         for attr in node.av_counts:
             self.av_counts[attr] = self.av_counts.setdefault(attr, {})
             for val in node.av_counts[attr]:
-                if val == continuous_value:
+                if val == cv_key:
                     self.av_counts[attr][val] = self.av_counts[attr].get(val, ContinuousValue())
                     self.av_counts[attr][val].combine(node.av_counts[attr][val])
                 else:
@@ -229,7 +229,7 @@
             return 0.0
 
         if ((isNumber(val) or isinstance(val, ContinuousValue)) and
-            continuous_value not in self.av_counts[attr]):
+            cv_key not in self.av_counts[attr]):
             return 0.0
 
         if isNumber(val) or isinstance(val, ContinuousValue):
@@ -240,7 +240,7 @@
             else:
                 scale = 1.0
 
-            value = self.av_counts[attr][continuous_value]
+            value = self.av_counts[attr][cv_key]
 
             before_std = sqrt(value.scaled_unbiased_std(scale) *
                               value.scaled_unbiased_std(scale) +
@@ -329,7 +329,7 @@
             else:
                 val_count = 0
                 for val in self.av_counts[attr]:
-                    if val == continuous_value:
+                    if val == cv_key:
                         if self.tree.scaling:
                             inner_attr = self.tree.get_inner_attr(attr)
                             scale = ((1/self.tree.scaling) *
@@ -340,7 +340,7 @@
                         # we basically add noise to the std and adjust the normalizing
                         # constant to ensure the probability of a particular value
                         # never exceeds 1.
-                        cv = self.av_counts[attr][continuous_value]
+                        cv = self.av_counts[attr][cv_key]
                         std = sqrt(cv.scaled_unbiased_std(scale) *
                                    cv.scaled_unbiased_std(scale) +
                                    (1 / (4 * pi)))
@@ -420,7 +420,7 @@
         for val in self.tree.root.av_counts[attr]:
             count = 0
             if attr in self.av_counts and val in self.av_counts[attr]:
-                if val == continuous_value:
+                if val == cv_key:
                     count = self.av_counts[attr][val].num
                 else:
                     count = self.av_counts[attr][val]
@@ -438,7 +438,7 @@
         If the attribute is a nominal then this function behaves the same as
         :meth:`CobwebNode.predict <concept_formation.cobweb.CobwebNode.predict>`.
         If the attribute is numeric then the mean value from the
-        :class:`ContinuousValue<concept_formation.continuous_value.ContinuousValue>` is chosen.
+        :class:`ContinuousValue<concept_formation.cv_key.ContinuousValue>` is chosen.
 
         :param attr: an attribute of an instance.
         :type attr: :ref:`Attribute<attributes>`
@@ -465,7 +465,7 @@
         choices = self.get_weighted_values(attr, allow_none)
         val = choose(choices)
 
-        if val == continuous_value:
+        if val == cv_key:
             if choice_fn == "most likely" or choice_fn == "m":
                 val = self.av_counts[attr][val].mean
             elif choice_fn == "sampled" or choice_fn == "s":
@@ -502,16 +502,16 @@
         if val is None:
             c = 0.0
             if attr in self.av_counts:
-                c = sum([self.av_counts[attr][v].num if v == continuous_value
+                c = sum([self.av_counts[attr][v].num if v == cv_key
                          else self.av_counts[attr][v] for v in
                          self.av_counts[attr]])
             return (self.count - c) / self.count
 
         if isNumber(val):
-            if continuous_value not in self.av_counts[attr]:
+            if cv_key not in self.av_counts[attr]:
                 return 0.0
 
-            prob_attr = self.av_counts[attr][continuous_value].num / self.count
+            prob_attr = self.av_counts[attr][cv_key].num / self.count
             if self.tree.scaling:
                 inner_attr = self.tree.get_inner_attr(attr)
                 scale = ((1/self.tree.scaling) *
@@ -525,9 +525,9 @@
                 scale = 1.0
                 shift = 0.0
 
-            mean = (self.av_counts[attr][continuous_value].mean - shift) / scale
-            std = sqrt(self.av_counts[attr][continuous_value].scaled_unbiased_std(scale) *
-                       self.av_counts[attr][continuous_value].scaled_unbiased_std(scale) + 
+            mean = (self.av_counts[attr][cv_key].mean - shift) / scale
+            std = sqrt(self.av_counts[attr][cv_key].scaled_unbiased_std(scale) *
+                       self.av_counts[attr][cv_key].scaled_unbiased_std(scale) + 
                        (1 / (4 * pi)))
             p = (prob_attr * 
                  (1/(sqrt(2*pi) * std)) * 
@@ -538,7 +538,6 @@
             return self.av_counts[attr][val] / self.count
 
         return 0.0
-<<<<<<< HEAD
 
     def log_likelihood(self, other):
         """
@@ -549,16 +548,16 @@
         for attr in self.tree.root.av_counts:
             if attr[0] == '_':
                 continue
-            elif isinstance(self.tree.root.av_counts[attr], ContinuousValue):
-                if attr in self.av_counts and attr in other.av_counts:
-                    p = self.probability(attr, other.av_counts[attr].unbiased_mean()) * other.probability(attr, other.av_counts[attr].unbiased_mean())
-                    if p > 0:
-                        ll += log(p)
-                p = self.probability(attr,None) * other.probability(attr,None)
-                if p > 0:
-                    ll += log(p)
-            else:
-                for val in list(self.tree.root.av_counts[attr]) + [None]:
+
+            for val in list(self.tree.root.av_counts[attr]) + [None]:
+                if val == cv_key:
+                    if (attr in self.av_counts and cv_key in self.av_counts[attr] and 
+                        attr in other.av_counts and cv_key in other.av_counts[attr]):
+                        p = (self.probability(attr, other.av_counts[attr][cv_key].unbiased_mean()) * 
+                             other.probability(attr, other.av_counts[attr][cv_key].unbiased_mean()))
+                        if p > 0:
+                            ll += log(p)
+                else:
                     op = other.probability(attr, val)
                     if op > 0:
                         p = self.probability(attr,val) * op
@@ -567,8 +566,6 @@
                         else:
                             raise Exception("p must be greater than 0")
         return ll
-=======
->>>>>>> be7a5c45
 
     def is_exact_match(self, instance):
         """
@@ -588,22 +585,16 @@
                 return False
             if attr in self.av_counts and attr in instance:
                 if (isNumber(instance[attr]) and 
-                    continuous_value not in self.av_counts[attr]):
+                    cv_key not in self.av_counts[attr]):
                     return False
-                if (isNumber(instance[attr]) and continuous_value in
+                if (isNumber(instance[attr]) and cv_key in
                     self.av_counts[attr]):
                     if (len(self.av_counts[attr]) != 1 or 
-                        self.av_counts[attr][continuous_value].num != self.count):
-<<<<<<< HEAD
+                        self.av_counts[attr][cv_key].num != self.count):
                         return False
-                    if (not self.av_counts[attr][continuous_value].unbiased_std() == 0.0):
+                    if (not self.av_counts[attr][cv_key].unbiased_std() == 0.0):
                         return False
-=======
-                        return False
-                    if (not self.av_counts[attr][continuous_value].unbiased_std() == 0.0):
-                        return False
->>>>>>> be7a5c45
-                    if (not self.av_counts[attr][continuous_value].unbiased_mean() ==
+                    if (not self.av_counts[attr][cv_key].unbiased_mean() ==
                         instance[attr]):
                         return False
                 elif not instance[attr] in self.av_counts[attr]:
