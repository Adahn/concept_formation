--- conflicted
+++ resolved
@@ -22,11 +22,9 @@
 tree = CobwebTree()
 mushrooms_no_class = [{a: mushroom[a] for a in mushroom
                        if a != 'classification'} for mushroom in mushrooms]
-<<<<<<< HEAD
+
 clusters = next(cluster(tree, mushrooms_no_class))
-=======
-clusters = cluster(tree, mushrooms_no_class)[0]
->>>>>>> 736e015f
+
 mushroom_class = [mushroom[a] for mushroom in mushrooms for a in mushroom
                   if a == 'classification']
 ari = adjusted_rand_score(clusters, mushroom_class)
