"""
This module contains an number of proprocessors that can be used on various
forms of raw input data to convert an instance into a shape that Trestle would
better understand. Almost all preprocessors preserve the original semantics of
an instance and are mainly being used to prep for Trestle's internal
operations.

Two abstract preprocessors are defined:

* :class:`Preprocessor` - Defines the general structure of a preprocessor.
* :class:`Pipeline` - Allows for chaining a collection of preprocessors
    together.

Trestle's normal implementation uses a standard pipeline of preprocessors that
run in the following order:

#. :class:`SubComponentProcessor` - Pulls any sub-components present in the
   instance to the top level of the instance and adds ``has-component``
   relations to preserve semantics.
#. :class:`Flattener` - Flattens component instances into a number of tuples
   (i.e. ``(attr,component)``) for faster hashing and access.
#. :class:`StructureMapper<concept_formation.structure_mapper.StructureMapper>`
    - Gives any variables unique names so they can be renamed in matching
    without colliding, and matches instances to the root concept.

The remaining preprocessors are helper classes designed to support data that is
not stored in Trestle's conventional representation:

* :class:`Tuplizer` - Looks for relation attributes denoted as strings (i.e.
  ``'(relation e1 e1)'``) and replaces the string attribute name with the
  equivalent tuple representation of the relation.
* :class:`ListProcessor` - Search for list values and extracts their elements
  into their own objects and replaces the list with ordering and element-of
  relations. Intended to preserve the semenatics of a list in JSON
  representation.
* :class:`ObjectVariablizer` - Looks for component objects within an instance
  and variablizes their names by prepending a ``'?'``.
* :class:`NumericToNominal` - Converts numeric values to nominal ones.
* :class:`NominalToNumeric` - Converts nominal values to numeric ones.
"""

from __future__ import print_function
from __future__ import unicode_literals
from __future__ import absolute_import
from __future__ import division

from copy import deepcopy
from numbers import Number
import collections.abc

_gensym_counter = 0


def get_attribute_components(attribute, vars_only=True):
    """
    Gets component names out of an attribute

    >>> from pprint import pprint
    >>> attr = ('a', ('sub1', '?c1'))
    >>> get_attribute_components(attr)
    {'?c1'}

    >>> attr = '?c1'
    >>> get_attribute_components(attr)
    {'?c1'}

    >>> attr = ('a', ('sub1', 'c1'))
    >>> get_attribute_components(attr)
    set()

    >>> attr = 'c1'
    >>> get_attribute_components(attr)
    set()
    """
    names = set()

    if vars_only is not True and attribute[0] != '_':
        names.add(attribute)

    if isinstance(attribute, tuple):
        for ele in attribute:
            if isinstance(ele, tuple):
                for name in get_attribute_components(ele, vars_only):
                    names.add(name)
            else:
                if ((vars_only is not True or (len(ele) > 0 and ele[0] == '?'))
                        and (ele != '_' and len(ele) > 0 and ele[0] != '_')):
                    names.add(ele)

    elif ((vars_only is not True and attribute[0] != '_') or
          attribute[0] == '?'):
        names.add(attribute)

    return names


def default_gensym():
    """
    Generates unique names for naming renaming apart objects.

    :return: a unique object name
    :rtype: 'o'+counter
    """
    global _gensym_counter
    _gensym_counter += 1
    return '?o' + str(_gensym_counter)


def _reset_gensym():
    """
    Resets the gensym counter to 0, which is useful for doctesting. Do not call
    this function during normal operation.
    """
    global _gensym_counter
    _gensym_counter = 0


class Preprocessor(object):
    """
    A template class that defines the functions a preprocessor class should
    implement. In particular, a preprocessor should tranform an instance and
    implement a function for undoing this transformation.
    """

    def transform(self, instance):
        """
        Transforms an instance.
        """
        raise NotImplementedError("Class must implement transform")

    def undo_transform(self, instance):
        """
        Undoes a transformation to an instance.
        """
        raise NotImplementedError("Class must implement undo_transform")

    def batch_transform(self, instances):
        """
        Transforms a collection of instances.
        """
        return [self.transform(instance) for instance in instances]

    def batch_undo(self, instances):
        """
        Undoes transformation for a collection of instances
        """
        return [self.undo_transform(instance) for instance in instances]


class OneWayPreprocessor(Preprocessor):
    """
    A template class that defines a transformation function that only works in
    the forward direction. If undo_transform is called then an exact copy of
    the given object is returned.
    """

    def undo_transform(self, instance):
        """
        No-op
        """
        return {k: instance[k] for k in instance}


class Pipeline(Preprocessor):
    """
    A special preprocessor class used to chain together many preprocessors.
    Supports the same transform and undo_transform functions as a regular
    preprocessor.
    """

    def __init__(self, *preprocessors):
        self.preprocessors = preprocessors

    def transform(self, instance):
        """
        Apply a series of transformations to the instance.
        """
        for pp in self.preprocessors:
            instance = pp.transform(instance)
        return instance

    def undo_transform(self, instance):
        """
        Undo the series of transformations done to the instance.
        """
        for pp in reversed(self.preprocessors):
            instance = pp.undo_transform(instance)
        return instance


class Tuplizer(Preprocessor):
    """
    Converts all string versions of relations into tuples.

    Relation attributes are expected to be specified as a string enclosed in
    ``(`` ``)`` with values delimited by spaces. We conventionally use a prefix
    notation for relations ``(related a b)`` but this preprocessor should be
    flexible enough to handle postfix and prefix.

    This is a helper function preprocessor and so is not part of
    :class:`StructureMapper
    <concept_formation.structure_mapper.StructureMapper>`'s standard pipeline.

    >>> tuplizer = Tuplizer()
    >>> instance = {'(foo1 o1 (foo2 o2 o3))': True}
    >>> print(tuplizer.transform(instance))
    {('foo1', 'o1', ('foo2', 'o2', 'o3')): True}
    >>> print(tuplizer.undo_transform(tuplizer.transform(instance)))
    {'(foo1 o1 (foo2 o2 o3))': True}

    >>> instance = {'(place x1 12.4 9.6 (div width 18.2))':True}
    >>> tuplizer = Tuplizer()
    >>> tuplizer.transform(instance)
    {('place', 'x1', 12.4, 9.6, ('div', 'width', 18.2)): True}
    """

    def transform(self, instance):
        """
        Convert at string specified relations into tuples.
        """
        return {self._tuplize_relation(attr): instance[attr] for attr in
                instance}

    def undo_transform(self, instance):
        """
        Convert tuple relations back into their string forms.
        """
        return {self._stringify_relation(attr): instance[attr] for attr in
                instance}

    def _tuplize_relation(self, relation):
        """
        Converts a string formatted relation into a tuplized relation.

        :param attr: The relational attribute formatted as a string
        :type attr: string
        :param mapping: A dictionary of mappings with component names as keys.
            Just the keys are used (i.e., as a set) to determine if elements in
            the relation are objects.
        :type mapping: dict
        :return: A new relational attribute in tuple format
        :rtype: tuple

        >>> relation = '(foo1 o1 (foo2 o2 o3))'
        >>> tuplizer = Tuplizer()
        >>> tuplizer._tuplize_relation(relation)
        ('foo1', 'o1', ('foo2', 'o2', 'o3'))
        """
        if relation[0] != '(':
            return relation

        stack = [[]]

        for val in relation.split(' '):
            end = 0

            if val[0] == '(':
                stack.append([])
                val = val[1:]

            while val[-1] == ')':
                end += 1
                val = val[:-1]

            current = stack[-1]
            try:
                val = float(val)
            except ValueError:
                val = val
            current.append(val)

            while end > 0:
                last = tuple(stack.pop())
                current = stack[-1]
                current.append(last)
                end -= 1

        final = tuple(stack[-1][-1])
        return final

    def _stringify_relation(self, relation):
        """
        Converts a tupleized relation into a string formated relation.

        >>> relation = ('foo1', 'o1', ('foo2', 'o2', 'o3'))
        >>> tuplizer = Tuplizer()
        >>> tuplizer._stringify_relation(relation)
        '(foo1 o1 (foo2 o2 o3))'
        """
        if isinstance(relation, tuple):
            relation = [self._stringify_relation(ele) if isinstance(ele, tuple)
                        else ele for ele in relation]
            return "(" + " ".join(relation) + ")"
        else:
            return relation


def rename_relation(relation, mapping):
    """
    Takes a tuplized relational attribute (e.g., ``('before', 'o1', 'o2')``)
    and a mapping and renames the components based on the mapping. This
    function contains a special edge case for handling dot notation which is
    used in the NameStandardizer.

    :param attr: The relational attribute containing components to be renamed
    :type attr: :ref:`Relation Attribute<attr-rel>`
    :param mapping: A dictionary of mappings between component names
    :type mapping: dict
    :return: A new relational attribute with components renamed
    :rtype: tuple

    >>> relation = ('foo1', 'o1', ('foo2', 'o2', 'o3'))
    >>> mapping = {'o1': 'o100', 'o2': 'o200', 'o3': 'o300'}
    >>> rename_relation(relation, mapping)
    ('foo1', 'o100', ('foo2', 'o200', 'o300'))

    >>> relation = ('foo1', ('o1', ('o2', 'o3')))
    >>> mapping = {('o1', ('o2', 'o3')): 'o100'}
    >>> rename_relation(relation, mapping)
    ('foo1', 'o100')
    """
    return tuple(mapping[v] if v in mapping else rename_relation(v, mapping) if
                 isinstance(v, tuple) else v for v in relation)


class NameStandardizer(Preprocessor):
    """
    A preprocessor that standardizes apart object names.

    Given an instance rename all the components so they have unique names.

    .. :warning: relations cannot have dictionaries as values (i.e., cannot be
        subojects).
    .. :warning: relations can only exist at the top level, not in sub-objects.

    This will rename component attributes as well as any occurance of the
    component's name within relation attributes. This renaming is necessary to
    allow for a search between possible mappings without collisions.

    This is the first operation in :class:`StructureMapper
    <concept_formation.structure_mapper.StructureMapper>`'s standard
    pipeline.

    :param gensym: a function that returns unique object names (str) on each
        call. If None, then :func:`default_gensym` is used, which keeps a
        global object counter.
    :type gensym: a function

    # Reset the symbol generator for doctesting purposes.
    >>> _reset_gensym()
    >>> import pprint
    >>> instance = {'nominal': 'v1', 'numeric': 2.3, 'c1': {'a1': 'v1'}, '?c2':
    ...             {'a2': 'v2', '?c3': {'a3': 'v3'}}, '(relation1 c1 ?c2)':
    ...             True, 'lists': [{'c1': {'inner': 'val'}}, 's2', 's3'],
    ...             '(relation2 (a1 c1) (relation3 (a3 (?c3 ?c2))))': 4.3,
    ...             ('relation4', '?c2', '?c4'):True}
    >>> tuplizer = Tuplizer()
    >>> instance = tuplizer.transform(instance)
    >>> std = NameStandardizer()
    >>> std.undo_transform(instance)
    Traceback (most recent call last):
        ...
    Exception: Must call transform before undo_transform!
    >>> new_i = std.transform(instance)
    >>> old_i = std.undo_transform(new_i)
    >>> pprint.pprint(instance)
    {'?c2': {'?c3': {'a3': 'v3'}, 'a2': 'v2'},
     'c1': {'a1': 'v1'},
     'lists': [{'c1': {'inner': 'val'}}, 's2', 's3'],
     'nominal': 'v1',
     'numeric': 2.3,
     ('relation1', 'c1', '?c2'): True,
     ('relation2', ('a1', 'c1'), ('relation3', ('a3', ('?c3', '?c2')))): 4.3,
     ('relation4', '?c2', '?c4'): True}
    >>> pprint.pprint(new_i)
    {'?o1': {'?o2': {'a3': 'v3'}, 'a2': 'v2'},
     'c1': {'a1': 'v1'},
     'lists': [{'c1': {'inner': 'val'}}, 's2', 's3'],
     'nominal': 'v1',
     'numeric': 2.3,
     ('relation1', 'c1', '?o1'): True,
     ('relation2', ('a1', 'c1'), ('relation3', ('a3', ('?o2', '?o1')))): 4.3,
     ('relation4', '?o1', '?o3'): True}
    >>> pprint.pprint(old_i)
    {'?c2': {'?c3': {'a3': 'v3'}, 'a2': 'v2'},
     'c1': {'a1': 'v1'},
     'lists': [{'c1': {'inner': 'val'}}, 's2', 's3'],
     'nominal': 'v1',
     'numeric': 2.3,
     ('relation1', 'c1', '?c2'): True,
     ('relation2', ('a1', 'c1'), ('relation3', ('a3', ('?c3', '?c2')))): 4.3,
     ('relation4', '?c2', '?c4'): True}
    """

    def __init__(self, gensym=None):
        self.reverse_mapping = None
        if gensym:
            self.gensym = gensym
        else:
            self.gensym = default_gensym

    def transform(self, instance):
        """
        Performs the standardize apart tranformation.
        """
        mapping = {}
        new_instance = self._standardize(instance, mapping)
        self.reverse_mapping = {mapping[o]: o for o in mapping}
        return new_instance

    def undo_transform(self, instance):
        """
        Undoes the standardize apart tranformation.
        """
        if self.reverse_mapping is None:
            raise Exception("Must call transform before undo_transform!")

        return self._undo_standardize(instance)

    def _undo_standardize(self, instance):
        new_instance = {}

        for attr in instance:

            name = attr
            if attr in self.reverse_mapping:
                name = self.reverse_mapping[attr]
                if isinstance(name, tuple):
                    name = name[0]

            if isinstance(instance[attr], dict):
                new_instance[name] = self._undo_standardize(instance[attr])
            elif isinstance(instance[attr], list):
                new_instance[name] = [self._undo_standardize(ele) if
                                      isinstance(ele, dict) else ele for ele in
                                      instance[attr]]
            elif isinstance(attr, tuple):
                temp_rel = rename_relation(attr, self.reverse_mapping)
                new_instance[temp_rel] = instance[attr]
            else:
                new_instance[attr] = instance[attr]

        return new_instance

    def _standardize(self, instance, mapping={}, prefix=None):
        """
        Given an instance rename all the components so they
        have unique names.

        .. :warning: relations cannot have dictionaries as values (i.e., canno
            be subojects).
        .. :warning: relations can only exist at the top level, not in
            sub-objects.

        This will rename component attirbutes as well as any occurance of the
        component's name within relation attributes. This renaming is necessary
        to allow for a search between possible mappings without collisions.

        :param instance: An instance to be named apart.
        :param mapping: An existing mapping to add new mappings to; used for
            recursive calls.
        :type instance: :ref:`Instance<instance-rep>`
        :return: an instance with component attributes renamed
        :rtype: :ref:`Instance<instance-rep>`

        # Reset the symbol generator for doctesting purposes.
        >>> _reset_gensym()
        >>> import pprint
        >>> instance = {'nominal': 'v1', 'numeric': 2.3, '?c1': {'a1': 'v1'},
            'c2': {'a2': 'v2', 'c3': {'a3': 'v3'}}, '(relation1 ?c1 c2)': True,
            'lists': ['s1', 's2', 's3'], '(relation2 (a1 ?c1) (relation3 (a3
            (c2 c3))))': 4.3}
        >>> tuplizer = Tuplizer()
        >>> instance = tuplizer.transform(instance)
        >>> std = NameStandardizer()
        >>> standard = std.transform(instance)
        >>> pprint.pprint(standard)
        {'?o1': {'a1': 'v1'},
         'c2': {'a2': 'v2', 'c3': {'a3': 'v3'}},
         'lists': ['s1', 's2', 's3'],
         'nominal': 'v1',
         'numeric': 2.3,
         ('relation1', '?o1', 'c2'): True,
         ('relation2', ('a1', '?o1'), ('relation3', ('a3', ('c2', 'c3')))):
         4.3}
        """
        new_instance = {}
        relations = []

        # I had to add the key function to the sort because python apparently
        # can't naturally sort strings and tuples
        # for attr in instance:
        for attr in sorted(instance, key=lambda at: str(at)):

            name = attr
            indexable = False
            try:
                attr[0] == '?'
                indexable = True
            except Exception:
                pass

            if indexable and attr[0] == '?' and not isinstance(attr, tuple):
                if name not in mapping:
                    mapping[name] = self.gensym()
                name = mapping[name]

            value = instance[attr]

            if isinstance(value, dict):
                value = self._standardize(value, mapping, name)
            elif isinstance(value, list):
                value = [self._standardize(ele, mapping, name) if
                         isinstance(ele, dict) else ele for ele in value]

            if isinstance(name, tuple):
                for o in get_attribute_components(name):
                    if o not in mapping:
                        mapping[o] = self.gensym()
                relations.append((name, value))
            else:
                new_instance[name] = value

        for relation, val in relations:
            temp_rel = rename_relation(relation, mapping)
            new_instance[temp_rel] = val

        return new_instance


class Flattener(Preprocessor):
    """
    Flattens subobject attributes.

    Takes an instance that has already been standardized apart and flattens it.

    .. :warning: important to note that relations can only exist at the top
        level, not within subobjects. If they do exist than this function will
        return incorrect results.

    Hierarchy is represented with periods between variable names in the
    flattened attributes. However, this process converts the attributes with
    periods in them into a tuple of objects with an attribute as the last
    element, this is more efficient for later processing.

    This is the third and final operation in :class:`StructureMapper
    <concept_formation.structure_mapper.StructureMapper>`'s standard
    pipeline.

    >>> import pprint
    >>> flattener = Flattener()
    >>> instance = {'a': 1, 'c1': {'b': 1, '_c': 2}}
    >>> pprint.pprint(instance)
    {'a': 1, 'c1': {'_c': 2, 'b': 1}}
    >>> instance = flattener.transform(instance)
    >>> pprint.pprint(instance)
    {'a': 1, ('_', ('_c', 'c1')): 2, ('b', 'c1'): 1}
    >>> instance = flattener.undo_transform(instance)
    >>> pprint.pprint(instance)
    {'a': 1, 'c1': {'_c': 2, 'b': 1}}

    >>> instance = {'l1': {'l2': {'l3': {'l4': 1}}}}
    >>> pprint.pprint(instance)
    {'l1': {'l2': {'l3': {'l4': 1}}}}
    >>> instance = flattener.transform(instance)
    >>> pprint.pprint(instance)
    {('l4', ('l3', ('l2', 'l1'))): 1}
    >>> instance = flattener.undo_transform(instance)
    >>> pprint.pprint(instance)
    {'l1': {'l2': {'l3': {'l4': 1}}}}
    """

    def transform(self, instance):
        """
        Perform the flattening procedure.
        """
        return self._flatten(instance)

    def undo_transform(self, instance):
        """
        Undo the flattening procedure.
        """
        return self._structurize(instance)

    def _get_path(self, attr):
        """
        Unfolds a flattened attr to get the path

        >>> import pprint
        >>> flattener = Flattener()
        >>> attribute = ('x', ('o1', ('o2', 'o3')))
        >>> path = flattener._get_path(attribute)
        >>> pprint.pprint(path)
        ['o3', 'o2', 'o1', 'x']
        """
        path = []
        curr = attr
        while isinstance(curr, tuple) and len(curr) == 2:
            if curr[0] == '_':
                _, curr = curr
            else:
                a, curr = curr
                path.append(a)
        path.append(curr)
        path.reverse()
        return path

    def _structurize(self, instance):
        """
        This undoes the flattening process. In particular, it takes an instance
        that has unary relations and it unpacks them into structured objects
        and returns the fully structured object.

        >>> import pprint
        >>> flattener = Flattener()
        >>> instance = {('l4', ('l3', ('l2', 'l1'))): 1}
        >>> pprint.pprint(instance)
        {('l4', ('l3', ('l2', 'l1'))): 1}
        >>> instance = flattener._structurize(instance)
        >>> pprint.pprint(instance)
        {'l1': {'l2': {'l3': {'l4': 1}}}}
        """
        temp = {}
        for attr in instance:
            if (isinstance(attr, tuple) and len(attr) == 2):
                path = self._get_path(attr)
                curr = temp
                for sa in path[:-1]:
                    if sa not in curr:
                        curr[sa] = {}
                    curr = curr[sa]
                curr[path[-1]] = instance[attr]
            else:
                temp[attr] = instance[attr]

        return temp

    def _flatten(self, instance, outer_attr=None):
        """
        Takes an instance with dictionary attributes and and flattens it, so
        that there are no more dictionary attributes.

        .. :warning: important to note that relations can only exist at the top
            level, not within subobjects. If they do exist than this function
            will return incorrect results.

        To eliminate structure, the inner most attributes are pulled up to the
        top level and renamed as tuples that contain information about the
        structure.

        :param instance: An instance to be flattened.
        :type instance: instance
        :return: A copy of the instance flattend
        :rtype: :ref:`flattened instance <flattened-instance>`

        >>> import pprint
        >>> flattener = Flattener()
        >>> instance = {'a': 1, 'c1': {'b': 1, '_c': 2}}
        >>> flat = flattener.transform(instance)
        >>> pprint.pprint(flat)
        {'a': 1, ('_', ('_c', 'c1')): 2, ('b', 'c1'): 1}
        >>> instance = {'l1': {'l2': {'l3': {'l4': 1}}}}
        >>> pprint.pprint(instance)
        {'l1': {'l2': {'l3': {'l4': 1}}}}
        >>> instance = flattener._flatten(instance)
        >>> pprint.pprint(instance)
        {('l4', ('l3', ('l2', 'l1'))): 1}
        >>> instance = {'?check0': {'Position': {'X': 1.5990001, 'Y':
            -7.05200052}, 'Type': 'Checkpoint'}, '?cube01': {'Bounds': {'X':
            1.7420001, 'Y': 1.751}, 'Name': 'cube01', 'Position': {'X':
            -12.0840006, 'Y': -7.1050005}, 'Rotation': {'Z': 0.0}, 'Type':
            'cube'}, '?cube02': {'Bounds': {'X': 1.7420001, 'Y': 1.751},
            'Name': 'cube02', 'Position': {'X': -4.662, 'Y': -7.1050005},
            'Rotation': {'Z': 0.0}, 'Type': 'cube'}, 'Goal': {'Position': {'X':
            8.599, 'Y': 0.715000033}, 'Type': 'Goal'}}
        >>> flat = flattener.transform(instance)
        >>> pprint.pprint(flat)
        {('Name', '?cube01'): 'cube01',
         ('Name', '?cube02'): 'cube02',
         ('Type', '?check0'): 'Checkpoint',
         ('Type', '?cube01'): 'cube',
         ('Type', '?cube02'): 'cube',
         ('Type', 'Goal'): 'Goal',
         ('X', ('Bounds', '?cube01')): 1.7420001,
         ('X', ('Bounds', '?cube02')): 1.7420001,
         ('X', ('Position', '?check0')): 1.5990001,
         ('X', ('Position', '?cube01')): -12.0840006,
         ('X', ('Position', '?cube02')): -4.662,
         ('X', ('Position', 'Goal')): 8.599,
         ('Y', ('Bounds', '?cube01')): 1.751,
         ('Y', ('Bounds', '?cube02')): 1.751,
         ('Y', ('Position', '?check0')): -7.05200052,
         ('Y', ('Position', '?cube01')): -7.1050005,
         ('Y', ('Position', '?cube02')): -7.1050005,
         ('Y', ('Position', 'Goal')): 0.715000033,
         ('Z', ('Rotation', '?cube01')): 0.0,
         ('Z', ('Rotation', '?cube02')): 0.0}
        """
        temp = {}
        for attr in instance:
            original = attr
            if outer_attr is not None:
                if attr[0] == "_":
                    attr = ('_', (attr, outer_attr))
                else:
                    attr = (attr, outer_attr)

            if isinstance(instance[original], dict):
                so = self._flatten(instance[original], attr)
                for so_attr in so:
                    temp[so_attr] = so[so_attr]
            else:
                temp[attr] = instance[original]
        return temp


class ListProcessor(Preprocessor):
    """
    Preprocesses out the lists, converting them into objects and relations.

    This preprocessor is a pipeline of two operations. First it extracts
    elements from any lists in the instance and makes them their own
    subcomponents with unique names. Second it removes the lists altogether and
    replaces them with a series of relations that both express that
    subcomponents are elments of the list and the order that they existed in.
    These two operations transform the list in a way that preserves the
    semenatics of the original list but makes them compatible with Trestle's
    understanding of component objects.

    None of the list operations are part of :class:`StructureMapper
    <concept_formation.structure_mapper.StructureMapper>`'s standard
    pipeline.

    .. warning:: The ListProcessor's undo_transform function is not
        guaranteed to be deterministic and attempts a best guess at a partial
        ordering.  In most cases this will be fine but in complex instances
        with multiple lists and user defined ordering relations it can break
        down. If an ordering cannot be determined then ordering relations are
        left in place.

    # Reset the symbol generator for doctesting purposes.
    >>> _reset_gensym()
    >>> import pprint
    >>> instance = {"att1": "val1", "list1":["a", "b", "a", "c", "d"]}
    >>> lp = ListProcessor()
    >>> instance = lp.transform(instance)
    >>> pprint.pprint(instance)
    {'?o1': {'val': 'a'},
     '?o2': {'val': 'b'},
     '?o3': {'val': 'a'},
     '?o4': {'val': 'c'},
     '?o5': {'val': 'd'},
     'att1': 'val1',
     'list1': {},
     ('has-element', 'list1', '?o1'): True,
     ('has-element', 'list1', '?o2'): True,
     ('has-element', 'list1', '?o3'): True,
     ('has-element', 'list1', '?o4'): True,
     ('has-element', 'list1', '?o5'): True,
     ('ordered-list', 'list1', '?o1', '?o2'): True,
     ('ordered-list', 'list1', '?o2', '?o3'): True,
     ('ordered-list', 'list1', '?o3', '?o4'): True,
     ('ordered-list', 'list1', '?o4', '?o5'): True}

    >>> instance = lp.undo_transform(instance)
    >>> pprint.pprint(instance)
    {'att1': 'val1', 'list1': ['a', 'b', 'a', 'c', 'd']}

    # Reset the symbol generator for doctesting purposes.
    >>> _reset_gensym()
    >>> instance = {'l1': ['a', {'in1': 3, 'in2': 4}, {'ag': 'b', 'ah': 'c'},
    ... 12, 'again']}
    >>> lp = ListProcessor()
    >>> instance = lp.transform(instance)
    >>> pprint.pprint(instance)
    {'?o1': {'val': 'a'},
     '?o2': {'in1': 3, 'in2': 4},
     '?o3': {'ag': 'b', 'ah': 'c'},
     '?o4': {'val': 12},
     '?o5': {'val': 'again'},
     'l1': {},
     ('has-element', 'l1', '?o1'): True,
     ('has-element', 'l1', '?o2'): True,
     ('has-element', 'l1', '?o3'): True,
     ('has-element', 'l1', '?o4'): True,
     ('has-element', 'l1', '?o5'): True,
     ('ordered-list', 'l1', '?o1', '?o2'): True,
     ('ordered-list', 'l1', '?o2', '?o3'): True,
     ('ordered-list', 'l1', '?o3', '?o4'): True,
     ('ordered-list', 'l1', '?o4', '?o5'): True}

    >>> instance = lp.undo_transform(instance)
    >>> pprint.pprint(instance)
    {'l1': ['a', {'in1': 3, 'in2': 4}, {'ag': 'b', 'ah': 'c'}, 12, 'again']}

    # Reset the symbol generator for doctesting purposes.
    >>> _reset_gensym()
    >>> instance = {'tta': 'alpha', 'ttb':{'tlist': ['a', 'b', {'sub-a': 'c',
    ... 'sub-sub': {'s': 'd', 'sslist': ['w', 'x', 'y', {'issue': 'here'}]}},
    ... 'g']}}
    >>> pprint.pprint(instance)
    {'tta': 'alpha', 'ttb': {'tlist': ['a', 'b', {'sub-a': 'c', 'sub-sub':
    {'s': 'd', 'sslist': ['w', 'x', 'y', {'issue': 'here'}]}}, 'g']}}

    >>> lp = ListProcessor()
    >>> instance = lp.transform(instance)
    >>> pprint.pprint(instance)
    {'tta': 'alpha',
     'ttb': {'?o1': {'val': 'a'},
             '?o2': {'val': 'b'},
             '?o3': {'sub-a': 'c',
                     'sub-sub': {'?o4': {'val': 'w'},
                                 '?o5': {'val': 'x'},
                                 '?o6': {'val': 'y'},
                                 '?o7': {'issue': 'here'},
                                 's': 'd',
                                 'sslist': {}}},
             '?o8': {'val': 'g'},
             'tlist': {}},
     ('has-element', ('sslist', ('sub-sub', ('?o3', 'ttb'))), '?o4'): True,
     ('has-element', ('sslist', ('sub-sub', ('?o3', 'ttb'))), '?o5'): True,
     ('has-element', ('sslist', ('sub-sub', ('?o3', 'ttb'))), '?o6'): True,
     ('has-element', ('sslist', ('sub-sub', ('?o3', 'ttb'))), '?o7'): True,
     ('has-element', ('tlist', 'ttb'), '?o1'): True,
     ('has-element', ('tlist', 'ttb'), '?o2'): True,
     ('has-element', ('tlist', 'ttb'), '?o3'): True,
     ('has-element', ('tlist', 'ttb'), '?o8'): True,
     ('ordered-list', ('sslist', ('sub-sub', ('?o3', 'ttb'))), '?o4', '?o5'):
     True,
     ('ordered-list', ('sslist', ('sub-sub', ('?o3', 'ttb'))), '?o5', '?o6'):
     True,
     ('ordered-list', ('sslist', ('sub-sub', ('?o3', 'ttb'))), '?o6', '?o7'):
     True,
     ('ordered-list', ('tlist', 'ttb'), '?o1', '?o2'): True,
     ('ordered-list', ('tlist', 'ttb'), '?o2', '?o3'): True,
     ('ordered-list', ('tlist', 'ttb'), '?o3', '?o8'): True}

    >>> instance = lp.undo_transform(instance)
    >>> pprint.pprint(instance)
    {'tta': 'alpha',
     'ttb': {'tlist': ['a',
                       'b',
                       {'sub-a': 'c',
                        'sub-sub': {'s': 'd',
                                    'sslist': ['w', 'x', 'y', {'issue':
                                    'here'}]}},
                       'g']}}

    """

    def __init__(self):
        self.processor = Pipeline(ExtractListElements(), ListsToRelations())

    def transform(self, instance):
        """
        Extract list elements and replace lists with ordering relations.
        """
        return self.processor.transform(instance)

    def undo_transform(self, instance):
        """
        Attempt to reconstruct lists from ordering relations and add extracted
        list elements back to constructed lists.
        """
        return self.processor.undo_transform(instance)


class ExtractListElements(Preprocessor):
    """
    A pre-processor that extracts the elements of lists into their own objects

    Find all lists in an instance and extract their elements into their own
    subjects of the main instance.

    This is a first subprocess of the :class:`ListProcessor
    <concept_formation.preprocessor.ListProcessor>`. None of the list
    operations are part of :class:`StructureMapper
    <concept_formation.structure_mapper.StructureMapper>`'s standard pipeline.

    # Reset the symbol generator for doctesting purposes.
    >>> _reset_gensym()
    >>> import pprint
    >>> instance = {"a": "n", "list1": ["test", {"p": "q", "j": "k"}, {"n":
    ... "m"}]}
    >>> pp = ExtractListElements()
    >>> instance = pp.transform(instance)
    >>> pprint.pprint(instance)
    {'?o1': {'val': 'test'},
     '?o2': {'j': 'k', 'p': 'q'},
     '?o3': {'n': 'm'},
     'a': 'n',
     'list1': ['?o1', '?o2', '?o3']}

    # Reset the symbol generator for doctesting purposes.
    >>> _reset_gensym()
    >>> import pprint
    >>> instance = {"att1": "V1", 'subobj': {"list1": ["a", "b", "c", {"B":
    ... "C", "D": "E"}]}}
    >>> pprint.pprint(instance)
    {'att1': 'V1', 'subobj': {'list1': ['a', 'b', 'c', {'B': 'C', 'D': 'E'}]}}
    >>> pp = ExtractListElements()
    >>> instance = pp.transform(instance)
    >>> pprint.pprint(instance)
    {'att1': 'V1',
     'subobj': {'?o1': {'val': 'a'},
                '?o2': {'val': 'b'},
                '?o3': {'val': 'c'},
                '?o4': {'B': 'C', 'D': 'E'},
                'list1': ['?o1', '?o2', '?o3', '?o4']}}
    >>> instance = pp.undo_transform(instance)
    >>> pprint.pprint(instance)
    {'att1': 'V1', 'subobj': {'list1': ['a', 'b', 'c', {'B': 'C', 'D': 'E'}]}}

    """

    def __init__(self, gensym=None):
        if gensym:
            self.gensym = gensym
        else:
            self.gensym = default_gensym

    def transform(self, instance):
        """
        Find all lists in an instance and extract their elements into their own
        subjects of the main instance.
        """
        new_instance = self._extract(instance)
        return new_instance

    def undo_transform(self, instance):
        """
        Undoes the list element extraction operation.
        """
        return self._undo_extract(instance)

    def _undo_extract(self, instance):
        """
        Reverses the list element extraction process
        """
        new_instance = {}
        lists = {}
        elements = {}

        for a in instance:
            if isinstance(instance[a], list):
                lists[a] = True
                new_list = []
                for i in range(len(instance[a])):
                    elements[instance[a][i]] = True
                    obj = self._undo_extract(instance[instance[a][i]])

                    if "val" not in obj:
                        new_list.append(obj)
                    else:
                        new_list.append(obj["val"])
                new_instance[a] = new_list

        for a in instance:
            if isinstance(instance[a], list) or a in elements:
                continue
            elif isinstance(instance[a], dict):
                new_instance[a] = self._undo_extract(instance[a])
            else:
                new_instance[a] = instance[a]

        return new_instance

    def _extract(self, instance):
        """
        Unlike the utils.extract_components function this one will extract ALL
        elements into their own objects not just object literals
        """
        new_instance = {}
        for a in instance.keys():
            if isinstance(instance[a], list):

                if a[0] == '_':
                    new_instance[a] = str(instance[a])
                    continue

                new_list = []
                for el in instance[a]:

                    if isinstance(el, dict):
                        new_obj = deepcopy(el)
                    else:
                        new_obj = {"val": el}

                    new_att = self.gensym()
                    new_instance[new_att] = self._extract(new_obj)
                    new_list.append(new_att)

                new_instance[a] = new_list

            elif isinstance(instance[a], dict):
                new_instance[a] = self._extract(instance[a])
            else:
                new_instance[a] = instance[a]

        return new_instance


class ListsToRelations(Preprocessor):
    """
    Converts an object with lists into an object with sub-objects and list
    relations.

    This is a second subprocess of the :class:`ListProcessor
    <concept_formation.preprocessor.ListProcessor>`. None of the list
    operations are part of :class:`StructureMapper
    <concept_formation.structure_mapper.StructureMapper>`'s standard pipeline.

    # Reset the symbol generator for doctesting purposes.
    >>> _reset_gensym()
    >>> ltr = ListsToRelations()
    >>> import pprint
    >>> instance = {"list1": ['a', 'b', 'c']}
    >>> instance = ltr.transform(instance)
    >>> pprint.pprint(instance)
    {'list1': {},
     ('has-element', 'list1', 'a'): True,
     ('has-element', 'list1', 'b'): True,
     ('has-element', 'list1', 'c'): True,
     ('ordered-list', 'list1', 'a', 'b'): True,
     ('ordered-list', 'list1', 'b', 'c'): True}

    >>> instance = {"list1": ['a', 'b', 'c'], "list2": ['w', 'x', 'y', 'z']}
    >>> instance = ltr.transform(instance)
    >>> pprint.pprint(instance)
    {'list1': {},
     'list2': {},
     ('has-element', 'list1', 'a'): True,
     ('has-element', 'list1', 'b'): True,
     ('has-element', 'list1', 'c'): True,
     ('has-element', 'list2', 'w'): True,
     ('has-element', 'list2', 'x'): True,
     ('has-element', 'list2', 'y'): True,
     ('has-element', 'list2', 'z'): True,
     ('ordered-list', 'list1', 'a', 'b'): True,
     ('ordered-list', 'list1', 'b', 'c'): True,
     ('ordered-list', 'list2', 'w', 'x'): True,
     ('ordered-list', 'list2', 'x', 'y'): True,
     ('ordered-list', 'list2', 'y', 'z'): True}

    # Reset the symbol generator for doctesting purposes.
    >>> _reset_gensym()
    >>> ltr = ListsToRelations()
    >>> import pprint
    >>> instance = {'o1': {"list1":['c','b','a']}}
    >>> instance = ltr.transform(instance)
    >>> pprint.pprint(instance)
    {'o1': {'list1': {}},
     ('has-element', ('list1', 'o1'), 'a'): True,
     ('has-element', ('list1', 'o1'), 'b'): True,
     ('has-element', ('list1', 'o1'), 'c'): True,
     ('ordered-list', ('list1', 'o1'), 'b', 'a'): True,
     ('ordered-list', ('list1', 'o1'), 'c', 'b'): True}

    >>> instance = ltr.undo_transform(instance)
    >>> pprint.pprint(instance)
    {'o1': {'list1': ['c', 'b', 'a']}}
    """

    def transform(self, instance):
        return self._lists_to_relations(instance)

    def undo_transform(self, instance):
        """
        Traverse the instance and turns each set of totally ordered list
        relations into a list.

        If there is a cycle or a partial ordering, than the relations are not
        converted and left as they are.
        """
        return self._relations_to_lists(instance)

    def _relations_to_lists(self, instance, path=None):
        new_instance = {}

        elements = {}
        order = {}
        originals = {}

        for attr in instance:
            if isinstance(attr, tuple) and (attr[0] == 'has-element'):
                rel, lname, ele = attr
                if lname not in elements:
                    elements[lname] = []
                elements[lname].append(ele)

                if lname not in originals:
                    originals[lname] = []
                originals[lname].append((attr, instance[attr]))

            elif isinstance(attr, tuple) and attr[0] == 'ordered-list':
                rel, lname, ele1, ele2 = attr

                if lname not in order:
                    order[lname] = []

                order[lname].append((ele1, ele2))

                if lname not in originals:
                    originals[lname] = []
                originals[lname].append((attr, instance[attr]))

            else:
                new_instance[attr] = instance[attr]

        for l in elements:
            new_list = [elements[l].pop(0)]
            change = True

            while len(elements[l]) > 0 and change:
                change = False

                # chain to front
                front = True
                while front is not None:
                    front = None
                    for a, b in order[l]:
                        if b == new_list[0]:
                            change = True
                            front = (a, b)
                            elements[l].remove(a)
                            new_list.insert(0, a)
                            break
                    if front is not None:
                        order[l].remove(front)

                # chain to end
                back = True
                while back is not None:
                    back = None
                    for a, b in order[l]:
                        if a == new_list[-1]:
                            change = True
                            back = (a, b)
                            elements[l].remove(b)
                            new_list.append(b)
                            break
                    if back is not None:
                        order[l].remove(back)

            if len(elements[l]) == 0:
                path = self._get_path(l)
                current = new_instance
                while len(path) > 1:
                    current = current[path.pop(0)]
                current[path[0]] = new_list
            else:
                for attr, val in originals:
                    new_instance[attr] = val

        return new_instance

    def _get_path(self, path):
        if isinstance(path, tuple) and len(path) == 2:
            return self._get_path(path[1]) + [path[0]]
        else:
            return [path]

    def _lists_to_relations(self, instance, current=None, top_level=None):
        new_instance = {}
        if top_level is None:
            top_level = new_instance

        for attr in instance.keys():
            if current is None:
                lname = attr
            else:
                lname = (attr, current)

            if isinstance(instance[attr], list):
                new_instance[attr] = {}

                for i in range(len(instance[attr])-1):
                    rel = ("ordered-list", lname, str(instance[attr][i]),
                           str(instance[attr][i+1]))
                    top_level[rel] = True

                    rel = ("has-element", lname, instance[attr][i])
                    top_level[rel] = True

                if len(instance[attr]) > 0:
                    rel = ('has-element', lname, instance[attr][-1])
                    top_level[rel] = True

            elif isinstance(instance[attr], dict):
                new_instance[attr] = self._lists_to_relations(instance[attr],
                                                              lname, top_level)
            else:
                new_instance[attr] = instance[attr]

        return new_instance


class SubComponentProcessor(Preprocessor):
    """
    Takes a flattened instance and moves sub-objects (not sub-attributes) to be
    top-level objects and adds has-component relations to preserve semantics.

    This process is primairly used to improve matching by having all sub-
    component objects exist as their own top level objects with relations
    describing their original position in the hierarchy. This allows the
    structure mapper to partially match against subobjects.

    This is the second operation in :class:`TrestleTree
    <concept_formation.trestle.TrestleTree>`'s standard pipeline (after
    flattening).

    .. warning:: This assumes that the :class:`NameStandardizer
        <concept_formation.preprocessor.NameStandardizer>` has been run on the
        instance first otherwise there can be name collisions.

    # Reset the symbol generator for doctesting purposes.
    >>> _reset_gensym()
    >>> import pprint
    >>> flattener = Flattener()
    >>> psc = SubComponentProcessor()
    >>> instance = {"a1": "v1", "?sub1": {"a2": "v2", "a3": 3}, "?sub2": {"a4":
    ... "v4", "?subsub1": {"a5": "v5", "a6": "v6"}, "?subsub2":{"?subsubsub":
    ... {"a8": "V8"}, "a7": 7}}, ('ordered-list', ('list1', ('?o2', '?o1')),
    ... 'b', 'a'): True}
    >>> pprint.pprint(instance)
    {'?sub1': {'a2': 'v2', 'a3': 3},
     '?sub2': {'?subsub1': {'a5': 'v5', 'a6': 'v6'},
               '?subsub2': {'?subsubsub': {'a8': 'V8'}, 'a7': 7},
               'a4': 'v4'},
     'a1': 'v1',
     ('ordered-list', ('list1', ('?o2', '?o1')), 'b', 'a'): True}
    >>> instance = psc.transform(flattener.transform(instance))
    >>> pprint.pprint(instance)
    {'a1': 'v1',
     ('a2', '?sub1'): 'v2',
     ('a3', '?sub1'): 3,
     ('a4', '?sub2'): 'v4',
     ('a5', '?subsub1'): 'v5',
     ('a6', '?subsub1'): 'v6',
     ('a7', '?subsub2'): 7,
     ('a8', '?subsubsub'): 'V8',
     ('has-component', '?o1', '?o2'): True,
     ('has-component', '?sub2', '?subsub1'): True,
     ('has-component', '?sub2', '?subsub2'): True,
     ('has-component', '?subsub2', '?subsubsub'): True,
     ('ordered-list', ('list1', '?o2'), 'b', 'a'): True}
    >>> instance = psc.undo_transform(instance)
    >>> instance = flattener.undo_transform(instance)
    >>> pprint.pprint(instance)
    {'?sub1': {'a2': 'v2', 'a3': 3},
     '?sub2': {'?subsub1': {'a5': 'v5', 'a6': 'v6'},
               '?subsub2': {'?subsubsub': {'a8': 'V8'}, 'a7': 7},
               'a4': 'v4'},
     'a1': 'v1',
     ('ordered-list', ('list1', ('?o2', '?o1')), 'b', 'a'): True}
    """

    def transform(self, instance):
        """
        Travese the instance for objects that contain subobjects and extracts
        the subobjects to be their own objects at the top level of the
        instance.
        """
        return self._extract_sub_objects(instance)

    def undo_transform(self, instance):
        """
        Removes the has-component relations by adding the elements as
        subobjects.

        If a objects is a child in multiple has-component relationships than it
        is left in relational form (i.e., it cannot be expressed in sub-object
        form).
        """
        return self._embed_sub_objects(instance)

    def _embed_sub_objects(self, instance):
        so_mapping = {attr[2]: (attr[2], attr[1]) for attr in instance
                      if (isinstance(attr, tuple) and len(attr) == 3 and
                          attr[0] == 'has-component')}

        return {self._rename_embedding(attr, so_mapping): instance[attr] for
                attr in instance if not (isinstance(attr, tuple) and len(attr)
                                         == 3 and attr[0] == 'has-component')}

    def _rename_embedding(self, attr, so_mapping):
        if attr in so_mapping:
            new_a = so_mapping[attr]
            if isinstance(new_a, tuple) and len(new_a) == 2:
                return (new_a[0], self._rename_embedding(new_a[1], so_mapping))
            return new_a

        if (isinstance(attr, tuple) and len(attr) == 2):
            return (attr[0], self._rename_embedding(attr[1], so_mapping))

        if (isinstance(attr, tuple) and len(attr) != 2):
            return tuple(self._rename_embedding(ele, so_mapping) for ele in
                         attr)

        return attr

    def _extract_sub_objects(self, instance):
        new_instance = {}
        for a in instance:
            rels = self._get_has_components(a)
            for r in rels:
                new_instance[r] = True
            new_a = self._extract_attr(a)
            new_instance[new_a] = instance[a]
        return new_instance

    def _extract_attr(self, attr):
        if isinstance(attr, tuple) and len(attr) != 2:
            return tuple([self._extract_attr(ele) for ele in attr])

        if isinstance(attr, tuple) and len(attr) == 2:
            outer, inner = attr
            if isinstance(outer, str) and len(outer) > 0 and outer[0] == "?":
                return outer
            return (outer, self._extract_attr(inner))

        return attr

    def _get_has_components(self, attr):
        if not isinstance(attr, tuple):
            return []

        if len(attr) != 2:
            relations = []
            for ele in attr:
                relations = relations + self._get_has_components(ele)
            return relations

        last_comp = None
        inner = None
        relations = []

        while len(attr) == 2:
            a, attr = attr
            if isinstance(a, str) and len(a) > 0 and a[0] == '?':
                if last_comp is not None:
                    relations.append(('has-component', inner, last_comp))
                last_comp = a
                inner = self._extract_attr(attr)

        if last_comp is not None and (isinstance(attr, str) and len(attr) > 0
                                      and attr[0] == '?'):
            relations.append(('has-component', inner, last_comp))

        return relations


class ObjectVariablizer(OneWayPreprocessor):
    """
    Converts all attributes with dictionary values into variables by adding a
    question mark.

    Attribute names beginning with `?` are treated as bindable variables while
    all other attributes names are considered constants. This process searches
    through an instances and variablizes attributes that might not have been
    defined this way in the original data.

    This is a helper function preprocessor and so is not part of
    :class:`StructureMapper
    <concept_formation.structure_mapper.StructureMapper>`'s standard pipeline.

    >>> from pprint import pprint
    >>> instance = {"ob1": {"myX": 12.4, "myY": 13.1, "myType": "square"},
    ... "ob2": {"myX": 9.5, "myY": 12.6, "myType": "rect"}}
    >>> ov = ObjectVariablizer()
    >>> instance = ov.transform(instance)
    >>> pprint(instance)
    {'?ob1': {'myType': 'square', 'myX': 12.4, 'myY': 13.1},
     '?ob2': {'myType': 'rect', 'myX': 9.5, 'myY': 12.6}}
    >>> instance = ov.undo_transform(instance)
    >>> pprint(instance)
    {'?ob1': {'myType': 'square', 'myX': 12.4, 'myY': 13.1},
     '?ob2': {'myType': 'rect', 'myX': 9.5, 'myY': 12.6}}
    >>> instance = {"p1": {"x": 12, "y": 3}, "p2": {"x": 5, "y": 14}, "p3": {
    ... "x": 4, "y": 18}, "setttings": {"x_lab": "height", "y_lab": "age"}}
    >>> ov = ObjectVariablizer("p1","p2","p3")
    >>> instance = ov.transform(instance)
    >>> pprint(instance)
    {'?p1': {'x': 12, 'y': 3},
     '?p2': {'x': 5, 'y': 14},
     '?p3': {'x': 4, 'y': 18},
     'setttings': {'x_lab': 'height', 'y_lab': 'age'}}

    :param attrs: A list of specific attribute names to variablize. If left
        empty then all variables will be converted.
    :type attrs: strings
    """

    def __init__(self, *attrs):
        if len(attrs) == 0:
            self.targets = None
        else:
            self.targets = attrs

    def transform(self, instance):
        """
        Variablize target attributes.
        """
        return self._variablize(instance)

    def _variablize(self, instance, mapping={}, prefix=None):
        new_instance = {}

        mapping = {}
        relations = []
        if self.targets is None:
            attrs = [k for k in instance.keys()]
        else:
            attrs = self.targets

        for attr in instance:
            if prefix is None:
                prefix = attr
            else:
                prefix = (attr, prefix)

            if isinstance(attr, tuple):
                relations.append(attr)

            elif attr in attrs and isinstance(instance[attr], dict):
                name = attr
                if attr[0] != '?':
                    name = '?' + attr
                new_instance[name] = self._variablize(instance[attr], mapping,
                                                      prefix)
            else:
                new_instance[attr] = instance[attr]

        for rel in relations:
            new_instance[rename_relation(rel, mapping)] = instance[rel]

        return new_instance


class NumericToNominal(OneWayPreprocessor):
    """
    Converts numeric values to nominal ones.

    :class:`Cobweb3 <concept_formation.cobweb3.Cobweb3Tree>` and
    :class:`Trestle <concept_formation.trestle.TrestleTree>` will treat
    anything that passes ``isinstance(instance[attr],Number)`` as a numerical
    value. Because of how they store numerical distribution information, If
    either algorithm encounts a numerical value where it previously saw a
    nominal one it will throw an error. This preprocessor is provided as a way
    to address that problem by unifying the value types of attributes across an
    instance.

    This is a helper function preprocessor and so is not part of
    :class:`StructureMapper
    <concept_formation.structure_mapper.StructureMapper>`'s standard pipeline.

    >>> import pprint
    >>> ntn = NumericToNominal()
    >>> instance = {"x":12.5,"y":9,"z":"top"}
    >>> instance = ntn.transform(instance)
    >>> pprint.pprint(instance)
    {'x': '12.5', 'y': '9', 'z': 'top'}

    >>> ntn = NumericToNominal("y")
    >>> instance = {"x":12.5,"y":9,"z":"top"}
    >>> instance = ntn.transform(instance)
    >>> pprint.pprint(instance)
    {'x': 12.5, 'y': '9', 'z': 'top'}

    :param attrs: A list of specific attributes to convert. If left empty all
        numeric values will be converted.
    :type attrs: strings
    """

    def __init__(self, *attrs):
        if len(attrs) == 0:
            self.targets = None
        else:
            self.targets = attrs

    def transform(self, instance):
        """
        Transform target attribute values to nominal if they are numeric.
        """
        if self.targets is None:
            attrs = [k for k in instance.keys()]
        else:
            attrs = self.targets

        new_instance = {}

        for a in instance:
            if a in attrs and isinstance(instance[a], Number):
                new_instance[a] = str(instance[a])
            elif isinstance(instance[a], dict):
                new_instance[a] = self.transform(instance[a])
            else:
                new_instance[a] = instance[a]
        return new_instance


class NominalToNumeric(OneWayPreprocessor):
    """
    Converts nominal values to numeric ones.

    :class:`Cobweb3 <concept_formation.cobweb3.Cobweb3Tree>` and
    :class:`Trestle <concept_formation.trestle.TrestleTree>` will treat
    anything that passes ``isinstance(instance[attr],Number)`` as a numerical
    value. Because of how they store numerical distribution information, If
    either algorithm encounts a numerical value where it previously saw a
    nominal one it will throw an error. This preprocessor is provided as a way
    to address that problem by unifying the value types of attributes across an
    instance.

    Because parsing numbers is a less automatic function than casting things to
    strings this preprocessor has an extra parameter from
    :class:`NumericToNominal`. The on_fail parameter determines what should be
    done in the event of a parsing error and provides 3 options:

    * ``'break'`` - Simply raises the ValueError that caused the problem and
      fails. **(Default)**
    * ``'drop'``  - Drops any attributes that fail to parse. They would be
      treated as missing by categorization.
    * ``'zero'``  - Replaces any problem values with ``0.0``.

    This is a helper function preprocessor and so is not part of
    :class:`StructureMapper
    <concept_formation.structure_mapper.StructureMapper>`'s standard pipeline.

    >>> import pprint
    >>> ntn = NominalToNumeric()
    >>> instance = {"a":"123","b":"12.1241","c":"134"}
    >>> instance = ntn.transform(instance)
    >>> pprint.pprint(instance)
    {'a': 123.0, 'b': 12.1241, 'c': 134.0}

    >>> ntn = NominalToNumeric(on_fail='break')
    >>> instance = {"a":"123","b":"12.1241","c":"bad"}
    >>> instance = ntn.transform(instance)
    Traceback (most recent call last):
        ...
    ValueError: could not convert string to float: 'bad'

    >>> ntn = NominalToNumeric(on_fail="drop")
    >>> instance = {"a":"123","b":"12.1241","c":"bad"}
    >>> instance = ntn.transform(instance)
    >>> pprint.pprint(instance)
    {'a': 123.0, 'b': 12.1241}

    >>> ntn = NominalToNumeric(on_fail="zero")
    >>> instance = {"a":"123","b":"12.1241","c":"bad"}
    >>> instance = ntn.transform(instance)
    >>> pprint.pprint(instance)
    {'a': 123.0, 'b': 12.1241, 'c': 0.0}

    >>> ntn = NominalToNumeric("break","a","b")
    >>> instance = {"a":"123","b":"12.1241","c":"bad"}
    >>> instance = ntn.transform(instance)
    >>> pprint.pprint(instance)
    {'a': 123.0, 'b': 12.1241, 'c': 'bad'}

    :param on_fail: defines what should be done in the event of a numerical
        parse error
    :type on_fail: 'break', 'drop', or 'zero'
    :param attrs: A list of specific attributes to convert. If left empty all
        non-component values will be converted.
    :type attrs: strings
    """

    def __init__(self, on_fail='break', *attrs):
        if len(attrs) == 0:
            self.targets = None
        else:
            self.targets = attrs

        if on_fail not in ["break", "drop", "zero"]:
            on_fail = "break"
        self.on_fail = on_fail

    def transform(self, instance):
        """
        Transform target attribute values to numeric if they are valid
        nominals.
        """
        if self.targets is None:
            attrs = [k for k in instance.keys()]
        else:
            attrs = self.targets

        new_instance = {}

        for a in instance:
            if a in attrs:
                try:
                    val = float(instance[a])
                except ValueError as e:
                    if self.on_fail == "break":
                        raise e
                        return None
                    elif self.on_fail == "drop":
                        continue
                    elif self.on_fail == "zero":
                        val = 0.0
                new_instance[a] = val
            elif isinstance(instance[a], dict):
                new_instance[a] = self.transform(instance[a])
            else:
                new_instance[a] = instance[a]

        return new_instance


class Sanitizer(OneWayPreprocessor):
    """
    This is a preprocessor that santizes instances to adhere to the general
    expectations of either Cobweb, Cobweb3 or Trestle. In general this
    means enforcing that attribute keys are either of type str or tuple and
    that relational tuples contain only values of str or tuple. The  main
    reason for having this preprocessor is because many other things are valid
    dictionary keys in python and its possible to have weird behavior as a
    result.


    >>> from pprint import pprint
    >>> instance = {'a1': 'v1', 'a2': 2, 'a3': {'aa1': '1', 'aa2': 2}, 1: 'v2',
    ... len: 'v3', ('r1', 2, 'r3'): 'v4', ('r4', 'r5'): {'aa3': 4, 3: 'v6'}}
    >>> pprint(instance)
    {<built-in function len>: 'v3',
     1: 'v2',
     'a1': 'v1',
     'a2': 2,
     'a3': {'aa1': '1', 'aa2': 2},
     ('r1', 2, 'r3'): 'v4',
     ('r4', 'r5'): {3: 'v6', 'aa3': 4}}
    >>> san = Sanitizer('cobweb')
    >>> inst = san.transform(instance)
    >>> pprint(inst)
    {'1': 'v2',
     '<built-in function len>': 'v3',
     'a1': 'v1',
     'a2': 2,
     'a3': "{'aa1':'1','aa2':2}",
     ('r1', 2, 'r3'): 'v4',
     ('r4', 'r5'): "{3:'v6','aa3':4}"}
    >>> san = Sanitizer('trestle')
    >>> inst = san.transform(instance)
    >>> pprint(inst)
    {'1': 'v2',
     '<built-in function len>': 'v3',
     'a1': 'v1',
     'a2': 2,
     'a3': {'aa1': '1', 'aa2': 2},
     ('r1', '2', 'r3'): 'v4',
     ('r4', 'r5'): {'3': 'v6', 'aa3': 4}}
    """

    def __init__(self, spec='trestle'):
        if spec.lower() not in ['trestle', 'cobweb', 'cobweb3']:
            raise ValueError(
                "Invalid Spec: must be one of: 'trestle','cobweb','cobweb3'")
        self.spec = spec

    def transform(self, instance):
        return self._sanitize(instance)

    def _cob_str(self, d):
        """
        Calling str on a dictionary is not gauranteed to print its keys
        deterministically so we need this function to ensure any stringified
        subobjects will be treated the same.
        """
        if isinstance(d, str):
            return "'"+d+"'"
        if isinstance(d, dict):
            return '{'+','.join([self._cob_str(k)+':'+self._cob_str(d[k]) for k
                                 in sorted(d.keys(), key=str)])+'}'
        else:
            return str(d)

    def _sanitize_tuple(self, tup):
        ret = []
        for v in tup:
            if isinstance(v, str):
                ret.append(v)
            elif isinstance(v, tuple):
                ret.append(self._sanitize_tuple(v))
            else:
                ret.append(str(v))
        return tuple(ret)

    def _sanitize(self, instance):
        ret = {}
        for attr in instance:
            val = instance[attr]
            if not isinstance(attr, str) and not isinstance(attr, tuple):
                if str(attr) in instance:
<<<<<<< HEAD
                    print('Santitizing', attr,
                          'is clobbering an existing value')

                if self.spec == 'trestle':
                    if isinstance(val, collections.abc.Hashable):
=======
                    print('Santitizing', attr, 'is clobbering an existing'
                          ' value')

                if self.spec == 'trestle':
                    if isinstance(val, collections.Hashable):
>>>>>>> 736e015f
                        ret[str(attr)] = val
                    elif isinstance(val, dict):
                        ret[str(attr)] = self._sanitize(val)
                    else:
                        ret[str(attr)] = self._cob_str(val)
                else:
                    ret[str(attr)] = val if isinstance(
<<<<<<< HEAD
                        val, collections.abc.Hashable) else self._cob_str(val)
            if isinstance(attr, str):
                if self.spec == 'trestle':
                    if isinstance(val, collections.abc.Hashable):
=======
                        val, collections.Hashable) else self._cob_str(val)
            if isinstance(attr, str):
                if self.spec == 'trestle':
                    if isinstance(val, collections.Hashable):
>>>>>>> 736e015f
                        ret[attr] = val
                    elif isinstance(val, dict):
                        ret[attr] = self._sanitize(val)
                    else:
                        ret[attr] = self._cob_str(val)
                else:
                    ret[attr] = val if isinstance(
<<<<<<< HEAD
                        val, collections.abc.Hashable) else self._cob_str(val)
=======
                        val, collections.Hashable) else self._cob_str(val)
>>>>>>> 736e015f

            if isinstance(attr, tuple):
                if self.spec == 'trestle':
                    san_tup = self._sanitize_tuple(attr)
                    if san_tup != attr and san_tup in instance:
                        print('Sanitizing', attr,
                              'is clobbering an existing vlaue')

<<<<<<< HEAD
                    if isinstance(val, collections.abc.Hashable):
=======
                    if isinstance(val, collections.Hashable):
>>>>>>> 736e015f
                        ret[san_tup] = val
                    elif isinstance(val, dict):
                        ret[san_tup] = self._sanitize(val)
                    else:
                        ret[san_tup] = self._cob_str(val)
                else:
                    ret[attr] = val if isinstance(
<<<<<<< HEAD
                        val, collections.abc.Hashable) else self._cob_str(val)
=======
                        val, collections.Hashable) else self._cob_str(val)
>>>>>>> 736e015f
        return ret
<|MERGE_RESOLUTION|>--- conflicted
+++ resolved
@@ -1694,19 +1694,12 @@
             val = instance[attr]
             if not isinstance(attr, str) and not isinstance(attr, tuple):
                 if str(attr) in instance:
-<<<<<<< HEAD
                     print('Santitizing', attr,
                           'is clobbering an existing value')
 
                 if self.spec == 'trestle':
                     if isinstance(val, collections.abc.Hashable):
-=======
-                    print('Santitizing', attr, 'is clobbering an existing'
-                          ' value')
-
-                if self.spec == 'trestle':
-                    if isinstance(val, collections.Hashable):
->>>>>>> 736e015f
+
                         ret[str(attr)] = val
                     elif isinstance(val, dict):
                         ret[str(attr)] = self._sanitize(val)
@@ -1714,17 +1707,11 @@
                         ret[str(attr)] = self._cob_str(val)
                 else:
                     ret[str(attr)] = val if isinstance(
-<<<<<<< HEAD
                         val, collections.abc.Hashable) else self._cob_str(val)
             if isinstance(attr, str):
                 if self.spec == 'trestle':
                     if isinstance(val, collections.abc.Hashable):
-=======
-                        val, collections.Hashable) else self._cob_str(val)
-            if isinstance(attr, str):
-                if self.spec == 'trestle':
-                    if isinstance(val, collections.Hashable):
->>>>>>> 736e015f
+
                         ret[attr] = val
                     elif isinstance(val, dict):
                         ret[attr] = self._sanitize(val)
@@ -1732,11 +1719,8 @@
                         ret[attr] = self._cob_str(val)
                 else:
                     ret[attr] = val if isinstance(
-<<<<<<< HEAD
+
                         val, collections.abc.Hashable) else self._cob_str(val)
-=======
-                        val, collections.Hashable) else self._cob_str(val)
->>>>>>> 736e015f
 
             if isinstance(attr, tuple):
                 if self.spec == 'trestle':
@@ -1745,11 +1729,7 @@
                         print('Sanitizing', attr,
                               'is clobbering an existing vlaue')
 
-<<<<<<< HEAD
                     if isinstance(val, collections.abc.Hashable):
-=======
-                    if isinstance(val, collections.Hashable):
->>>>>>> 736e015f
                         ret[san_tup] = val
                     elif isinstance(val, dict):
                         ret[san_tup] = self._sanitize(val)
@@ -1757,9 +1737,5 @@
                         ret[san_tup] = self._cob_str(val)
                 else:
                     ret[attr] = val if isinstance(
-<<<<<<< HEAD
                         val, collections.abc.Hashable) else self._cob_str(val)
-=======
-                        val, collections.Hashable) else self._cob_str(val)
->>>>>>> 736e015f
-        return ret
+        return ret