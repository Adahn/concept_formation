from __future__ import print_function
from __future__ import unicode_literals
from __future__ import absolute_import
from __future__ import division

<<<<<<< HEAD
import copy
=======
from copy import deepcopy
>>>>>>> 32280c23

_gensym_counter = 0;

def gensym():
    """
    Generates unique names for naming renaming apart objects.

    :return: a unique object name
    :rtype: 'o'+counter
    """
    global _gensym_counter
    _gensym_counter += 1
    return '?o' + str(_gensym_counter)

def _reset_gensym():
    """
    Resets the gensym counter to 0, which is useful for doctesting. Do not call
    this function during normal operation.
    """
    global _gensym_counter
    _gensym_counter = 0

class Preprocessor(object):
    """
    A template class that defines the functions a preprocessor class should
    implement. In particular, a preprocessor should tranform an instance and
    implement a function for undoing this transformation.
    """
    def transform(self, instance):
        """
        Transforms an instance.
        """
        raise NotImplementedError("Class must implement transform function")

    def undo_transform(self, instance):
        """
        Undoes a transformation to an instance.
        """
        raise NotImplementedError("Class must implement undo_transform function")

class Pipeline(Preprocessor):
    """
    A special preprocessor class used to chain together many preprocessors.
    Supports the same same transform and undo_transform functions as a regular
    preprocessor.
    """
    def __init__(self, *preprocessors):
        self.preprocessors = preprocessors

    def transform(self, instance):
        """
        Apply a series of transformations to the instance.
        """
        for pp in self.preprocessors:
            instance = pp.transform(instance)
        return instance

    def undo_transform(self, instance):
        """
        Undo the series of transformations done to the instance.
        """
        for pp in reversed(self.preprocessors):
            instance = pp.undo_transform(instance)
        return instance

class Tuplizer(Preprocessor):
    """
    Converts all string versions of relations into tuples.

    Relation attributes are expected to be specified as a string enclosed in
    ``(`` ``)`` with values delimited by spaces. We conventionally use a prefix
    notation for relations ``(related a b)`` but this preprocessor should be
    flexible enough to handle postfix and prefix.

    This is the first operation in :class:`StructureMapper
    <concept_formation.structure_mapper.StructureMapper>`'s standard
    pipeline.

    >>> tuplizer = Tuplizer()
    >>> instance = {'(foo1 o1 (foo2 o2 o3))': True}
    >>> print(tuplizer.transform(instance))
    {('foo1', 'o1', ('foo2', 'o2', 'o3')): True}
    >>> print(tuplizer.undo_transform(tuplizer.transform(instance)))
    {'(foo1 o1 (foo2 o2 o3))': True}
    """
    def transform(self, instance):
        """
        Convert at string specified relations into tuples.
        """
        return {self._tuplize_relation(attr): instance[attr] for attr in instance}

    def undo_transform(self, instance):
        """
        Convert tuple relations back into their string forms.
        """
        return {self._stringify_relation(attr): instance[attr] for attr in instance}

    def _tuplize_relation(self, relation):
        """
        Converts a string formatted relation into a tuplized relation. 

        :param attr: The relational attribute formatted as a string
        :type attr: string
        :param mapping: A dictionary of mappings with component names as keys. Just
            the keys are used (i.e., as a set) to determine if elements in the relation
            are objects.
        :type mapping: dict
        :return: A new relational attribute in tuple format
        :rtype: tuple

        >>> relation = '(foo1 o1 (foo2 o2 o3))'
        >>> tuplizer = Tuplizer()
        >>> tuplizer._tuplize_relation(relation)
        ('foo1', 'o1', ('foo2', 'o2', 'o3'))
        """
        if relation[0] != '(':
            return relation

        stack = [[]]

        for val in relation.split(' '):
            end = 0

            if val[0] == '(':
                stack.append([])
                val = val[1:]

            while val[-1] == ')':
                end += 1
                val = val[:-1]
            
            current = stack[-1]
            current.append(val)
            
            while end > 0:
                last = tuple(stack.pop())
                current = stack[-1]
                current.append(last)
                end -= 1

        final = tuple(stack[-1][-1])
        #final = self.tuplize_elements(final)
        return final

    def _stringify_relation(self, relation):
        """
        Converts a tupleized relation into a string formated relation.

        >>> relation = ('foo1', 'o1', ('foo2', 'o2', 'o3'))
        >>> tuplizer = Tuplizer()
        >>> tuplizer._stringify_relation(relation)
        '(foo1 o1 (foo2 o2 o3))'
        """
        #relation = convert_unary_to_dot(relation)
        if isinstance(relation, tuple):
            relation = [self._stringify_relation(ele) if isinstance(ele, tuple)
                        else ele for ele in relation]
            return "(" + " ".join(relation) + ")"
        else:
            return relation

def rename_relation(relation, mapping):
    """
    Takes a tuplized relational attribute (e.g., ('before', 'o1', 'o2')) and
    a mapping and renames the components based on mapping. This function
    contains a special edge case for handling dot notation which is used in
    the NameStandardizer.

    :param attr: The relational attribute containing components to be renamed
    :type attr: tuple
    :param mapping: A dictionary of mappings between component names
    :type mapping: dict
    :return: A new relational attribute with components renamed
    :rtype: tuple

    >>> relation = ('foo1', 'o1', ('foo2', 'o2', 'o3'))
    >>> mapping = {'o1': 'o100', 'o2': 'o200', 'o3': 'o300'}
    >>> rename_relation(relation, mapping)
    ('foo1', 'o100', ('foo2', 'o200', 'o300'))

    >>> relation = ('foo1', ('o1', ('o2', 'o3')))
    >>> mapping = {('o1', ('o2', 'o3')): 'o100'}
    >>> rename_relation(relation, mapping)
    ('foo1', 'o100')
    """
    new_relation = []

    for v in relation:
        if v in mapping:
            new_relation.append(mapping[v])
        elif isinstance(v, tuple):
            new_relation.append(rename_relation(v, mapping))
        else:
            new_relation.append(v)

    return tuple(new_relation)


class NameStandardizer(Preprocessor):
    """
    A preprocessor that standardizes apart object names.

    Given a :ref:`raw instance <raw-instance>` rename all the components so they
    have unique names.

    .. :warning: relations cannot have dictionaries as values (i.e., cannot be
        subojects).
    .. :warning: relations can only exist at the top level, not in sub-objects.

    This will rename component attributes as well as any occurance of the
    component's name within relation attributes. This renaming is necessary to
    allow for a search between possible mappings without collisions.

    This is the second operation in :class:`StructureMapper
    <concept_formation.structure_mapper.StructureMapper>`'s standard
    pipeline.

    >>> _reset_gensym()     # Reset the symbol generator for doctesting purposes. 
    >>> import pprint
    >>> instance = {'nominal': 'v1', 'numeric': 2.3, 'c1': {'a1': 'v1'}, '?c2': {'a2': 'v2', '?c3': {'a3': 'v3'}}, '(relation1 c1 ?c2)': True, 'lists': [{'c1': {'inner': 'val'}}, 's2', 's3'], '(relation2 (a1 c1) (relation3 (a3 (?c3 ?c2))))': 4.3}
    >>> tuplizer = Tuplizer()
    >>> instance = tuplizer.transform(instance)
    >>> std = NameStandardizer()
    >>> std.undo_transform(instance)
    Traceback (most recent call last):
        ...
    Exception: Must call transform before undo_transform!
    >>> new_i = std.transform(instance)
    >>> old_i = std.undo_transform(new_i)
    >>> pprint.pprint(instance)
    {'?c2': {'?c3': {'a3': 'v3'}, 'a2': 'v2'},
     'c1': {'a1': 'v1'},
     'lists': [{'c1': {'inner': 'val'}}, 's2', 's3'],
     'nominal': 'v1',
     'numeric': 2.3,
     ('relation1', 'c1', '?c2'): True,
     ('relation2', ('a1', 'c1'), ('relation3', ('a3', ('?c3', '?c2')))): 4.3}
    >>> pprint.pprint(new_i)
    {'?o1': {'?o2': {'a3': 'v3'}, 'a2': 'v2'},
     'c1': {'a1': 'v1'},
     'lists': [{'c1': {'inner': 'val'}}, 's2', 's3'],
     'nominal': 'v1',
     'numeric': 2.3,
     ('relation1', 'c1', '?o1'): True,
     ('relation2', ('a1', 'c1'), ('relation3', ('a3', '?o2'))): 4.3}
    >>> pprint.pprint(old_i)
    {'?c2': {'?c3': {'a3': 'v3'}, 'a2': 'v2'},
     'c1': {'a1': 'v1'},
     'lists': [{'c1': {'inner': 'val'}}, 's2', 's3'],
     'nominal': 'v1',
     'numeric': 2.3,
     ('relation1', 'c1', '?c2'): True,
     ('relation2', ('a1', 'c1'), ('relation3', ('a3', ('?c3', '?c2')))): 4.3}
    """

    def __init__(self):
        self.reverse_mapping = None

    def transform(self, instance):
        """
        Performs the standardize apart tranformation.
        """
        mapping = {}
        new_instance = self._standardize(instance, mapping)
        self.reverse_mapping = {mapping[o]: o for o in mapping}
        return new_instance

    def undo_transform(self, instance):
        """
        Undoes the standardize apart tranformation.
        """
        if self.reverse_mapping is None:
            raise Exception("Must call transform before undo_transform!")

        return self._undo_standardize(instance)

    def _undo_standardize(self, instance):
        new_instance = {}

        for attr in instance:
            
            name = attr
            if attr in self.reverse_mapping:
                name = self.reverse_mapping[attr]
                if isinstance(name, tuple):
                    name = name[0]

            if isinstance(instance[attr], dict):
                new_instance[name] = self._undo_standardize(instance[attr])
            elif isinstance(instance[attr], list):
                new_instance[name] = [self._undo_standardize(ele) if
                                      isinstance(ele, dict) else ele for ele in
                                      instance[attr]]
            elif isinstance(attr, tuple):
                temp_rel = rename_relation(attr, self.reverse_mapping)
                new_instance[temp_rel] = instance[attr]
            else:
                new_instance[attr] = instance[attr]
        
        return new_instance

    def _standardize(self, instance, mapping={}, prefix=None):
        """
        Given a :ref:`raw instance <raw-instance>` rename all the components so they
        have unique names.

        .. :warning: relations cannot have dictionaries as values (i.e., cannot be
            subojects).
        .. :warning: relations can only exist at the top level, not in sub-objects.

        This will rename component attirbutes as well as any occurance of the
        component's name within relation attributes. This renaming is necessary to
        allow for a search between possible mappings without collisions.

        :param instance: An instance to be named apart.
        :param mapping: An existing mapping to add new mappings to; used for
            recursive calls.
        :type instance: :ref:`raw instance <raw-instance>`
        :return: an instance with component attributes renamed
        :rtype: :ref:`standardized instance <standard-instance>`

        >>> _reset_gensym()     # Reset the symbol generator for doctesting purposes. 
        >>> import pprint
        >>> instance = {'nominal': 'v1', 'numeric': 2.3, '?c1': {'a1': 'v1'}, 'c2': {'a2': 'v2', 'c3': {'a3': 'v3'}}, '(relation1 ?c1 c2)': True, 'lists': ['s1', 's2', 's3'], '(relation2 (a1 ?c1) (relation3 (a3 (c2 c3))))': 4.3}
        >>> tuplizer = Tuplizer()
        >>> instance = tuplizer.transform(instance)
        >>> std = NameStandardizer()
        >>> standard = std.transform(instance)
        >>> pprint.pprint(standard)
        {'?o1': {'a1': 'v1'},
         'c2': {'a2': 'v2', 'c3': {'a3': 'v3'}},
         'lists': ['s1', 's2', 's3'],
         'nominal': 'v1',
         'numeric': 2.3,
         ('relation1', '?o1', 'c2'): True,
         ('relation2', ('a1', '?o1'), ('relation3', ('a3', ('c2', 'c3')))): 4.3}
        
        """

        new_instance = {}
        relations = []

        # I had to add the key function to the sort because python apparently can't
        # naturally sort strings and tuples
        #for attr in instance:
        for attr in sorted(instance, key=lambda at: str(at)):

            if prefix is None:
                new_a = attr
            else:
                new_a = (attr, prefix)

            if attr[0] == '?':
                mapping[new_a] = gensym()

            if isinstance(attr, tuple):
                relations.append((attr, instance[attr]))

            elif isinstance(instance[attr], dict):
                name = attr
                if attr[0] == '?':
                    name = mapping[new_a]
                new_instance[name] = self._standardize(instance[attr],
                                                       mapping, new_a)
            elif isinstance(instance[attr], list):
                name = attr
                if attr[0] == '?':
                    name = mapping[new_a]
                new_instance[name] = [self._standardize(ele, mapping, new_a) 
                                       if isinstance(ele, dict) else ele for
                                       ele in instance[attr]]
            else:
                new_instance[attr] = instance[attr]

        for relation, val in relations:
            temp_rel = rename_relation(relation, mapping)
            new_instance[temp_rel] = val

        return new_instance

class Flattener(Preprocessor):
    """
    Flattens subobject attributes.

    Takes a :ref:`raw instance <raw-instance>` that has already been
    standardized apart and flattens it.

    .. :warning: important to note that relations can only exist at the top level,
        not within subobjects. If they do exist than this function will return
        incorrect results.

    Hierarchy is represented with periods between variable names in the
    flattened attributes. However, this process converts the attributes with
    periods in them into a tuple of objects with an attribute as the last
    element, this is more efficient for later processing.

    This is the fourth and final operation in :class:`StructureMapper
    <concept_formation.structure_mapper.StructureMapper>`'s standard
    pipeline.

    >>> import pprint
    >>> flattener = Flattener()
    >>> instance = {'a': 1, 'c1': {'b': 1, '_c': 2}}
    >>> pprint.pprint(instance)
    {'a': 1, 'c1': {'_c': 2, 'b': 1}}
    >>> instance = flattener.transform(instance)
    >>> pprint.pprint(instance)
    {'a': 1, ('_', ('_c', 'c1')): 2, ('b', 'c1'): 1}
    >>> instance = flattener.undo_transform(instance)
    >>> pprint.pprint(instance)
    {'a': 1, 'c1': {'_c': 2, 'b': 1}}
    """

    def transform(self, instance):
        """
        Perform the flattening procedure.
        """
        return self._flatten_json(instance)

    def undo_transform(self, instance):
        """
        Undo the flattening procedure.
        """
        return self._structurize(instance)

    def _structurize(self, instance):
        """
        Undoes the flattening.
        """
        temp = {}
        for attr in instance:
            if (isinstance(attr, tuple) and len(attr) == 2): 

                if attr[0] == '_':
                    rel, (sub_attr, name) = attr
                else:
                    sub_attr, name = attr

                if name not in temp:
                    temp[name] = {}
                temp[name][sub_attr] = instance[attr]

            else:
                temp[attr] = instance[attr]

        return temp

    def _flatten_json(self, instance):
        """
        Takes a :ref:`raw instance <raw-instance>` that has already been
        standardized apart and flattens it.

        .. :warning: important to note that relations can only exist at the top level,
            not within subobjects. If they do exist than this function will return
            incorrect results.

        Hierarchy is represented with periods between variable names in the
        flattened attributes. However, this process converts the attributes with
        periods in them into a tuple of objects with an attribute as the last
        element, this is more efficient for later processing.

        :param instance: An instance to be flattened.
        :type instance: :ref:`raw instance <raw-instance>`
        :return: A copy of the instance flattend
        :rtype: :ref:`flattened instance <flattened-instance>`

        >>> import pprint
        >>> flattener = Flattener()
        >>> instance = {'a': 1, 'c1': {'b': 1, '_c': 2}}
        >>> flat = flattener.transform(instance)
        >>> pprint.pprint(flat)
        {'a': 1, ('_', ('_c', 'c1')): 2, ('b', 'c1'): 1}
        """
        
        temp = {}
        for attr in instance:
            if isinstance(instance[attr], dict):
                for so_attr in instance[attr]:
                    if so_attr[0] == '_':
                        new_attr = ('_', (so_attr, attr))
                    else:
                        new_attr = (so_attr, attr)
                    temp[new_attr] = instance[attr][so_attr]
            else:
                temp[attr] = instance[attr]
        return temp


class ListProcessor(Preprocessor):
    """
    Preprocesses out the lists, converting them into objects and relations.

    This preprocessor is a pipeline of two operations. First it extracts
    elements from any lists in the instance and makes them their own
    subcomponents with unique names. Second it removes the lists altogether and
    replaces them with a series of relations that both express that
    subcomponents are elments of the list and the order that they existed in.
    These two operations transform the list in a way that preserves the
    semenatics of the original list but makes them compatible with Trestle's
    understanding of component objects.

    None of the list operations are part of :class:`StructureMapper
    <concept_formation.structure_mapper.StructureMapper>`'s standard
    pipeline.

    .. warning:: The ListProcessor's undo_transform function is not guaranteed
        to be deterministic and attempts a best guess at a partial ordering. In
        most cases this will be fine but in complex instances with multiple lists
        and user defined ordering relations it can break down.

    
    >>> _reset_gensym()     # Reset the symbol generator for doctesting purposes. 
    >>> import pprint
    >>> instance = {"att1":"val1","list1":["a","b","a","c","d"]}
    >>> lp = ListProcessor()
    >>> instance = lp.transform(instance)
    >>> pprint.pprint(instance)
    {'?o1': {'val': 'a'},
     '?o2': {'val': 'b'},
     '?o3': {'val': 'a'},
     '?o4': {'val': 'c'},
     '?o5': {'val': 'd'},
     'att1': 'val1',
     'list1': {},
     ('has-element', 'list1', '?o1'): True,
     ('has-element', 'list1', '?o2'): True,
     ('has-element', 'list1', '?o3'): True,
     ('has-element', 'list1', '?o4'): True,
     ('has-element', 'list1', '?o5'): True,
     ('ordered-list', 'list1', '?o1', '?o2'): True,
     ('ordered-list', 'list1', '?o2', '?o3'): True,
     ('ordered-list', 'list1', '?o3', '?o4'): True,
     ('ordered-list', 'list1', '?o4', '?o5'): True}

    >>> instance = lp.undo_transform(instance)
    >>> pprint.pprint(instance)
    {'att1': 'val1', 'list1': ['a', 'b', 'a', 'c', 'd']}

    >>> _reset_gensym()     # Reset the symbol generator for doctesting purposes. 
    >>> instance = {'l1':['a',{'in1':3,'in2':4},{'ag':'b','ah':'c'},12,'again']}
    >>> lp = ListProcessor()
    >>> instance = lp.transform(instance)
    >>> pprint.pprint(instance)
    {'?o1': {'val': 'a'},
     '?o2': {'in1': 3, 'in2': 4},
     '?o3': {'ag': 'b', 'ah': 'c'},
     '?o4': {'val': 12},
     '?o5': {'val': 'again'},
     'l1': {},
     ('has-element', 'l1', '?o1'): True,
     ('has-element', 'l1', '?o2'): True,
     ('has-element', 'l1', '?o3'): True,
     ('has-element', 'l1', '?o4'): True,
     ('has-element', 'l1', '?o5'): True,
     ('ordered-list', 'l1', '?o1', '?o2'): True,
     ('ordered-list', 'l1', '?o2', '?o3'): True,
     ('ordered-list', 'l1', '?o3', '?o4'): True,
     ('ordered-list', 'l1', '?o4', '?o5'): True}

    >>> instance = lp.undo_transform(instance)
    >>> pprint.pprint(instance)
    {'l1': ['a', {'in1': 3, 'in2': 4}, {'ag': 'b', 'ah': 'c'}, 12, 'again']}

    >>> _reset_gensym()     # Reset the symbol generator for doctesting purposes. 
    >>> instance = {'tta':'alpha','ttb':{'tlist':['a','b',{'sub-a':'c','sub-sub':{'s':'d','sslist':['w','x','y',{'issue':'here'}]}},'g']}}
    >>> pprint.pprint(instance)
    {'tta': 'alpha',
     'ttb': {'tlist': ['a',
                       'b',
                       {'sub-a': 'c',
                        'sub-sub': {'s': 'd',
                                    'sslist': ['w',
                                               'x',
                                               'y',
                                               {'issue': 'here'}]}},
                       'g']}}

    >>> lp = ListProcessor()
    >>> instance = lp.transform(instance)
    >>> pprint.pprint(instance)
    {'tta': 'alpha',
     'ttb': {'?o1': {'val': 'a'},
             '?o2': {'val': 'b'},
             '?o3': {'sub-a': 'c',
                     'sub-sub': {'?o4': {'val': 'w'},
                                 '?o5': {'val': 'x'},
                                 '?o6': {'val': 'y'},
                                 '?o7': {'issue': 'here'},
                                 's': 'd',
                                 'sslist': {}}},
             '?o8': {'val': 'g'},
             'tlist': {}},
     ('has-element', ('sslist', ('sub-sub', ('?o3', 'ttb'))), '?o4'): True,
     ('has-element', ('sslist', ('sub-sub', ('?o3', 'ttb'))), '?o5'): True,
     ('has-element', ('sslist', ('sub-sub', ('?o3', 'ttb'))), '?o6'): True,
     ('has-element', ('sslist', ('sub-sub', ('?o3', 'ttb'))), '?o7'): True,
     ('has-element', ('tlist', 'ttb'), '?o1'): True,
     ('has-element', ('tlist', 'ttb'), '?o2'): True,
     ('has-element', ('tlist', 'ttb'), '?o3'): True,
     ('has-element', ('tlist', 'ttb'), '?o8'): True,
     ('ordered-list', ('sslist', ('sub-sub', ('?o3', 'ttb'))), '?o4', '?o5'): True,
     ('ordered-list', ('sslist', ('sub-sub', ('?o3', 'ttb'))), '?o5', '?o6'): True,
     ('ordered-list', ('sslist', ('sub-sub', ('?o3', 'ttb'))), '?o6', '?o7'): True,
     ('ordered-list', ('tlist', 'ttb'), '?o1', '?o2'): True,
     ('ordered-list', ('tlist', 'ttb'), '?o2', '?o3'): True,
     ('ordered-list', ('tlist', 'ttb'), '?o3', '?o8'): True}

    >>> instance = lp.undo_transform(instance)
    >>> pprint.pprint(instance)
    {'tta': 'alpha',
     'ttb': {'tlist': ['a',
                       'b',
                       {'sub-a': 'c',
                        'sub-sub': {'s': 'd',
                                    'sslist': ['w',
                                               'x',
                                               'y',
                                               {'issue': 'here'}]}},
                       'g']}}

    """
    def __init__(self):
        self.processor = Pipeline(ExtractListElements(), ListsToRelations())

    def transform(self, instance):
        """
        Extract list elements and replace lists with ordering relations.
        """
        return self.processor.transform(instance)        

    def undo_transform(self, instance):
        """
        Attempt to reconstruct lists from ordering relations and add extracted
        list elements back to constructed lists.
        """
        return self.processor.undo_transform(instance)

class ExtractListElements(Preprocessor):
    """
    A pre-processor that extracts the elements of lists into their own objects

    Find all lists in an instance and extract their elements into their own
    subjects of the main instance.

    This is a first subprocess of the :class:`ListProcessor
    <concept_formation.preprocessor.ListProcessor>`. None of the list operations
    are part of :class:`StructureMapper
    <concept_formation.structure_mapper.StructureMapper>`'s standard pipeline.

    >>> _reset_gensym()     # Reset the symbol generator for doctesting purposes. 
    >>> import pprint
    >>> instance = {"a":"n","list1":["test",{"p":"q","j":"k"},{"n":"m"}]}
    >>> pp = ExtractListElements()
    >>> instance = pp.transform(instance)
    >>> pprint.pprint(instance)
    {'?o1': {'val': 'test'},
     '?o2': {'j': 'k', 'p': 'q'},
     '?o3': {'n': 'm'},
     'a': 'n',
     'list1': ['?o1', '?o2', '?o3']}

    >>> _reset_gensym()     # Reset the symbol generator for doctesting purposes. 
    >>> import pprint
    >>> instance = {"att1":"V1",'subobj':{"list1":["a","b","c",{"B":"C","D":"E"}]}}
    >>> pprint.pprint(instance)
    {'att1': 'V1', 'subobj': {'list1': ['a', 'b', 'c', {'B': 'C', 'D': 'E'}]}}
    >>> pp = ExtractListElements()
    >>> instance = pp.transform(instance)
    >>> pprint.pprint(instance)
    {'att1': 'V1',
     'subobj': {'?o1': {'val': 'a'},
                '?o2': {'val': 'b'},
                '?o3': {'val': 'c'},
                '?o4': {'B': 'C', 'D': 'E'},
                'list1': ['?o1', '?o2', '?o3', '?o4']}}
    >>> instance = pp.undo_transform(instance)
    >>> pprint.pprint(instance)
    {'att1': 'V1', 'subobj': {'list1': ['a', 'b', 'c', {'B': 'C', 'D': 'E'}]}}

    """
    def transform(self, instance):
        """
        Find all lists in an instance and extract their elements into their own
        subjects of the main instance.
        """
        new_instance = self._extract(instance)
        return new_instance

    def undo_transform(self, instance):
        """
        Undoes the list element extraction operation.
        """
        return self._undo_extract(instance)

    def _undo_extract(self,instance):
        """
        Reverses the list element extraction process
        """
        new_instance = {}
        lists = {}
        elements = {}

        for a in instance:
            if isinstance(instance[a],list):
                lists[a] = True
                new_list = []
                for i in range(len(instance[a])):
                    elements[instance[a][i]] = True
                    obj = self._undo_extract(instance[instance[a][i]])

                    if "val" not in obj:
                        new_list.append(obj)
                    else:
                        new_list.append(obj["val"])
                new_instance[a] = new_list

        for a in instance:
            if isinstance(instance[a],list) or a in elements:
                continue
            elif isinstance(instance[a], dict):
                new_instance[a] = self._undo_extract(instance[a])
            else:
                new_instance[a] = instance[a]

        return new_instance

    def _extract(self,instance):
        """
        

        Unlike the utils.extract_components function this one will extract ALL
        elements into their own objects not just object literals
        """
        new_instance = {}
        for a in instance.keys():
            if isinstance(instance[a],list):

                if a[0] == '_':
                    new_instance[a] = str(instance[a])
                    continue

                new_list = []
                for el in instance[a]:
                    
                    # TODO do we want to deep copy in the case we find a dict?
                    if isinstance(el,dict):
                        new_obj = el
                    else :
                        new_obj = {"val": el}

                    new_att = gensym()
                    new_instance[new_att] = self._extract(new_obj)
                    new_list.append(new_att)

                new_instance[a] = new_list

            elif isinstance(instance[a],dict):
                new_instance[a] = self._extract(instance[a])
            else :
                new_instance[a] = instance[a]

        return new_instance

class ListsToRelations(Preprocessor):
    """
    Converts an object with lists into an object with sub-objects and list
    relations.

    This is a second subprocess of the :class:`ListProcessor
    <concept_formation.preprocessor.ListProcessor>`. None of the list operations
    are part of :class:`StructureMapper
    <concept_formation.structure_mapper.StructureMapper>`'s standard pipeline.

    >>> _reset_gensym()     # Reset the symbol generator for doctesting purposes. 
    >>> ltr = ListsToRelations()
    >>> import pprint
    >>> instance = {"list1":['a','b','c']}
    >>> instance = ltr.transform(instance)
    >>> pprint.pprint(instance)
    {'list1': {},
     ('has-element', 'list1', 'a'): True,
     ('has-element', 'list1', 'b'): True,
     ('has-element', 'list1', 'c'): True,
     ('ordered-list', 'list1', 'a', 'b'): True,
     ('ordered-list', 'list1', 'b', 'c'): True}
    
    >>> instance = {"list1":['a','b','c'],"list2":['w','x','y','z']}
    >>> instance = ltr.transform(instance)
    >>> pprint.pprint(instance)
    {'list1': {},
     'list2': {},
     ('has-element', 'list1', 'a'): True,
     ('has-element', 'list1', 'b'): True,
     ('has-element', 'list1', 'c'): True,
     ('has-element', 'list2', 'w'): True,
     ('has-element', 'list2', 'x'): True,
     ('has-element', 'list2', 'y'): True,
     ('has-element', 'list2', 'z'): True,
     ('ordered-list', 'list1', 'a', 'b'): True,
     ('ordered-list', 'list1', 'b', 'c'): True,
     ('ordered-list', 'list2', 'w', 'x'): True,
     ('ordered-list', 'list2', 'x', 'y'): True,
     ('ordered-list', 'list2', 'y', 'z'): True}

    >>> _reset_gensym()     # Reset the symbol generator for doctesting purposes. 
    >>> ltr = ListsToRelations()
    >>> import pprint
    >>> instance = {'o1': {"list1":['c','b','a']}}
    >>> instance = ltr.transform(instance)
    >>> pprint.pprint(instance)
    {'o1': {'list1': {}},
     ('has-element', ('list1', 'o1'), 'a'): True,
     ('has-element', ('list1', 'o1'), 'b'): True,
     ('has-element', ('list1', 'o1'), 'c'): True,
     ('ordered-list', ('list1', 'o1'), 'b', 'a'): True,
     ('ordered-list', ('list1', 'o1'), 'c', 'b'): True}

    >>> instance = ltr.undo_transform(instance)
    >>> pprint.pprint(instance)
    {'o1': {'list1': ['c', 'b', 'a']}}
    """

    def transform(self, instance):
        return self._lists_to_relations(instance)

    def undo_transform(self, instance):
        """
        Traverse the instance and turns each set of totally ordered list
        relations into a list.
        
        If there is a cycle or a partial ordering, than the relations are not
        converted and left as they are. 
        """
        return self._relations_to_lists(instance)

    def _relations_to_lists(self, instance, path=None):       
        new_instance = {}

        elements = {}
        order = {}
        originals = {}

        for attr in instance:
            if isinstance(attr, tuple) and (attr[0] == 'has-element'):
                rel, lname, ele = attr
                if lname not in elements:
                    elements[lname] = []
                elements[lname].append(ele)

                if lname not in originals:
                    originals[lname] = []
                originals[lname].append((attr, instance[attr]))
            
            elif isinstance(attr, tuple) and attr[0] == 'ordered-list':
                rel, lname, ele1, ele2 = attr

                if lname not in order:
                    order[lname] = []

                order[lname].append((ele1, ele2))

                if lname not in originals:
                    originals[lname] = []
                originals[lname].append((attr, instance[attr]))

            else:
                new_instance[attr] = instance[attr]

        for l in elements:
            new_list = [elements[l].pop(0)]
            change = True

            while len(elements[l]) > 0 and change:
                change = False
            
                # chain to front
                front = True
                while front is not None:
                    front = None
                    for a,b in order[l]:
                        if b == new_list[0]:
                            change = True
                            front = (a,b)
                            elements[l].remove(a)
                            new_list.insert(0, a)
                            break
                    if front is not None:
                        order[l].remove(front)
                
                # chain to end
                back = True
                while back is not None:
                    back = None
                    for a,b in order[l]:
                        if a == new_list[-1]:
                            change = True
                            back = (a,b)
                            elements[l].remove(b)
                            new_list.append(b)
                            break
                    if back is not None:
                        order[l].remove(back)
            
            if len(elements[l]) == 0:
                path = self._get_path(l)
                current = new_instance
                while len(path) > 1:
                    current = current[path.pop(0)]
                current[path[0]] = new_list
            else:
                for attr, val in originals:
                    new_instance[attr] = val

        return new_instance

    def _get_path(self, path):
        if isinstance(path, tuple) and len(path) == 2:
            return self._get_path(path[1]) + [path[0]]
        else:
            return [path]

    def _lists_to_relations(self, instance, current=None, top_level=None):
        new_instance = {}
        if top_level is None:
            top_level = new_instance

        for attr in instance.keys():
            if current is None:
                lname = attr
            else:
                lname = (attr, current)

            if isinstance(instance[attr], list):
                new_instance[attr] = {}

                for i in range(len(instance[attr])-1):
                    rel = ("ordered-list", lname, str(instance[attr][i]),
                           str(instance[attr][i+1]))
                    top_level[rel] = True

                    rel = ("has-element", lname, instance[attr][i])
                    top_level[rel] = True

                if len(instance[attr]) > 0:
                    rel = ('has-element', lname, instance[attr][-1])
                    top_level[rel] = True

                #if isinstance(lname, tuple):
                #    rel = ('has-component', current, lname)
                #    top_level[rel] = True

            elif isinstance(instance[attr],dict):
                new_instance[attr] = self._lists_to_relations(instance[attr],
                                                        lname,
                                                        top_level)
            else:
                new_instance[attr] = instance[attr]
        
        return new_instance

class SubComponentProcessor(Preprocessor):
    """
    Moves sub-objects to be top-level objects and adds has-component relations
    to preserve semantics.

    This process is primairly used to speed up matching by having all sub-
    component objects exist as their own top level objects with relations
    describing their original position in the hierarchy.

    This is the third operation in :class:`StructureMapper
    <concept_formation.structure_mapper.StructureMapper>`'s standard
    pipeline.

    .. warning:: This assumes that the :class:`NameStandardizer
        <concept_formation.preprocessor.NameStandardizer>` has been run on the
        instance first otherwise there can be name collisions.

    >>> _reset_gensym()     # Reset the symbol generator for doctesting purposes. 
    >>> import pprint
    >>> psc = SubComponentProcessor()
    >>> instance = {"a1":"v1","sub1":{"a2":"v2","a3":3},"sub2":{"a4":"v4","subsub1":{"a5":"v5","a6":"v6"},"subsub2":{"subsubsub":{"a8":"V8"},"a7":7}}}
    >>> pprint.pprint(instance)
    {'a1': 'v1',
     'sub1': {'a2': 'v2', 'a3': 3},
     'sub2': {'a4': 'v4',
              'subsub1': {'a5': 'v5', 'a6': 'v6'},
              'subsub2': {'a7': 7, 'subsubsub': {'a8': 'V8'}}}}
    >>> instance = psc.transform(instance)
    >>> pprint.pprint(instance)
    {'a1': 'v1',
     'sub1': {'a2': 'v2', 'a3': 3},
     'sub2': {'a4': 'v4'},
     'subsub1': {'a5': 'v5', 'a6': 'v6'},
     'subsub2': {'a7': 7},
     'subsubsub': {'a8': 'V8'},
     ('has-component', 'sub2', 'subsub1'): True,
     ('has-component', 'sub2', 'subsub2'): True,
     ('has-component', 'subsub2', 'subsubsub'): True}
    >>> instance = psc.undo_transform(instance)
    >>> pprint.pprint(instance)
    {'a1': 'v1',
     'sub1': {'a2': 'v2', 'a3': 3},
     'sub2': {'a4': 'v4',
              'subsub1': {'a5': 'v5', 'a6': 'v6'},
              'subsub2': {'a7': 7, 'subsubsub': {'a8': 'V8'}}}}
    """
    
    def transform(self, instance):
        """
        Travese the instance for objects that contain subobjects and lifts the
        subobjects to be their own objects at the top level of the instance. 
        """
        return self._hoist_sub_objects(instance)

    def undo_transform(self, instance):
        """
        Removes the has-component relations by adding the elements as
        subobjects.

        If a objects is a child in multiple has-component relationships than it
        is left in relational form (i.e., it cannot be expressed in sub-object
        form).
        """
        return self._add_sub_objects(instance)

    def _add_sub_objects(self, instance):
        new_instance = {}

        parents = {}
        children = {}
        leave_alone = set()

        for attr in instance:
            if isinstance(attr, tuple) and attr[0] == 'has-component':
                rel, parent, child = attr
                if child in leave_alone:
                    new_instance[attr] = instance[attr]
                elif child in parents:
                    new_instance[attr] = instance[attr]
                    rel = ('has-component', parents[child],
                           children[parents[child]])
                    new_instance[rel] = True
                    leave_alone.add(child)

                    p = parents[child]
                    del children[p]
                    del parents[child]
                else:
                    parents[child] = parent
                    children[parent] = child
            else:
                new_instance[attr] = deepcopy(instance[attr])

        while True:
            child = None
            for c in parents:
                if c not in children:
                    child = c
                    break
            if child is not None:
                new_instance[parents[child]][child] = new_instance[child]
                del new_instance[child]
                dlist = [ele for ele in children if children[ele] == child]
                for ele in dlist:
                    del children[ele]
                del parents[child]
            else:
                break

        return new_instance

    def _hoist_sub_objects(self, instance):        
        new_instance = {}
        
        for a in instance.keys() :
            # this is a subobject
            if isinstance(instance[a],dict):
                new_instance[a] = self._hoist_sub_objects_rec(instance[a],a,new_instance)
            else :
                new_instance[a] = instance[a]

        return new_instance

    def _hoist_sub_objects_rec(self, sub, attr, top_level):
        """
        The recursive version of subobject hoisting.
        """
        new_sub = {}
        for a in sub.keys():
            # this is a sub-sub object
            if isinstance(sub[a],dict):
                top_level[a] = self._hoist_sub_objects_rec(sub[a],a,top_level)
                rel = ("has-component", str(attr), str(a))
                top_level[rel] = True
            else :
                new_sub[a] = sub[a]
        return new_sub



class ObjectVariablizer(Preprocessor):
    """
    Converts all attributes with dictionary values into variables by adding a
    question mark.

    Attribute names beginning with `?` are treated as bindable variables while
    all other attributes names are considered constants. This process searches
    through an instances and variablizes attributes that might not have been
    defined this way in the original data.
    
    This is a helper function preprocessor and so is not part of
    :class:`StructureMapper
    <concept_formation.structure_mapper.StructureMapper>`'s standard pipeline.

    >>> import pprint
    >>> instance = {"ob1":{"myX":12.4,"myY":13.1,"myType":"square"},"ob2":{"myX":9.5,"myY":12.6,"myType":"rect"}}
    >>> ov = ObjectVariablizer()
    >>> instance = ov.transform(instance)
    >>> pprint.pprint(instance)
    {'?ob1': {'myType': 'square', 'myX': 12.4, 'myY': 13.1},
     '?ob2': {'myType': 'rect', 'myX': 9.5, 'myY': 12.6}}
    >>> instance = ov.undo_transform(instance)
    Traceback (most recent call last):
        ...
    NotImplementedError: no reverse transformation currently implemented

    """
    def transform(self, instance):
        return self._variablize(instance)

    def undo_transform(self, instance):
        raise NotImplementedError("no reverse transformation currently implemented")

    def _variablize(self, instance, mapping={}, prefix=None):
        new_instance = {}

        mapping = {}
        relations = []

        for attr in instance:
            if prefix == None:
                prefix = attr
            else:
                prefix = (attr, prefix)

            if isinstance(attr, tuple):
                relations.append(attr)

            elif isinstance(instance[attr], dict):
                name = attr
                if attr[0] != '?':
                    name = '?' + attr
                new_instance[name] = self._variablize(instance[attr], 
                                                     mapping, prefix)
            else:
                new_instance[attr] = instance[attr]

        for rel in relations:
            new_instance[rename_relation(rel, mapping)] = instance[rel]

        return new_instance
<|MERGE_RESOLUTION|>--- conflicted
+++ resolved
@@ -1,1171 +1,1167 @@
-from __future__ import print_function
-from __future__ import unicode_literals
-from __future__ import absolute_import
-from __future__ import division
-
-<<<<<<< HEAD
-import copy
-=======
-from copy import deepcopy
->>>>>>> 32280c23
-
-_gensym_counter = 0;
-
-def gensym():
-    """
-    Generates unique names for naming renaming apart objects.
-
-    :return: a unique object name
-    :rtype: 'o'+counter
-    """
-    global _gensym_counter
-    _gensym_counter += 1
-    return '?o' + str(_gensym_counter)
-
-def _reset_gensym():
-    """
-    Resets the gensym counter to 0, which is useful for doctesting. Do not call
-    this function during normal operation.
-    """
-    global _gensym_counter
-    _gensym_counter = 0
-
-class Preprocessor(object):
-    """
-    A template class that defines the functions a preprocessor class should
-    implement. In particular, a preprocessor should tranform an instance and
-    implement a function for undoing this transformation.
-    """
-    def transform(self, instance):
-        """
-        Transforms an instance.
-        """
-        raise NotImplementedError("Class must implement transform function")
-
-    def undo_transform(self, instance):
-        """
-        Undoes a transformation to an instance.
-        """
-        raise NotImplementedError("Class must implement undo_transform function")
-
-class Pipeline(Preprocessor):
-    """
-    A special preprocessor class used to chain together many preprocessors.
-    Supports the same same transform and undo_transform functions as a regular
-    preprocessor.
-    """
-    def __init__(self, *preprocessors):
-        self.preprocessors = preprocessors
-
-    def transform(self, instance):
-        """
-        Apply a series of transformations to the instance.
-        """
-        for pp in self.preprocessors:
-            instance = pp.transform(instance)
-        return instance
-
-    def undo_transform(self, instance):
-        """
-        Undo the series of transformations done to the instance.
-        """
-        for pp in reversed(self.preprocessors):
-            instance = pp.undo_transform(instance)
-        return instance
-
-class Tuplizer(Preprocessor):
-    """
-    Converts all string versions of relations into tuples.
-
-    Relation attributes are expected to be specified as a string enclosed in
-    ``(`` ``)`` with values delimited by spaces. We conventionally use a prefix
-    notation for relations ``(related a b)`` but this preprocessor should be
-    flexible enough to handle postfix and prefix.
-
-    This is the first operation in :class:`StructureMapper
-    <concept_formation.structure_mapper.StructureMapper>`'s standard
-    pipeline.
-
-    >>> tuplizer = Tuplizer()
-    >>> instance = {'(foo1 o1 (foo2 o2 o3))': True}
-    >>> print(tuplizer.transform(instance))
-    {('foo1', 'o1', ('foo2', 'o2', 'o3')): True}
-    >>> print(tuplizer.undo_transform(tuplizer.transform(instance)))
-    {'(foo1 o1 (foo2 o2 o3))': True}
-    """
-    def transform(self, instance):
-        """
-        Convert at string specified relations into tuples.
-        """
-        return {self._tuplize_relation(attr): instance[attr] for attr in instance}
-
-    def undo_transform(self, instance):
-        """
-        Convert tuple relations back into their string forms.
-        """
-        return {self._stringify_relation(attr): instance[attr] for attr in instance}
-
-    def _tuplize_relation(self, relation):
-        """
-        Converts a string formatted relation into a tuplized relation. 
-
-        :param attr: The relational attribute formatted as a string
-        :type attr: string
-        :param mapping: A dictionary of mappings with component names as keys. Just
-            the keys are used (i.e., as a set) to determine if elements in the relation
-            are objects.
-        :type mapping: dict
-        :return: A new relational attribute in tuple format
-        :rtype: tuple
-
-        >>> relation = '(foo1 o1 (foo2 o2 o3))'
-        >>> tuplizer = Tuplizer()
-        >>> tuplizer._tuplize_relation(relation)
-        ('foo1', 'o1', ('foo2', 'o2', 'o3'))
-        """
-        if relation[0] != '(':
-            return relation
-
-        stack = [[]]
-
-        for val in relation.split(' '):
-            end = 0
-
-            if val[0] == '(':
-                stack.append([])
-                val = val[1:]
-
-            while val[-1] == ')':
-                end += 1
-                val = val[:-1]
-            
-            current = stack[-1]
-            current.append(val)
-            
-            while end > 0:
-                last = tuple(stack.pop())
-                current = stack[-1]
-                current.append(last)
-                end -= 1
-
-        final = tuple(stack[-1][-1])
-        #final = self.tuplize_elements(final)
-        return final
-
-    def _stringify_relation(self, relation):
-        """
-        Converts a tupleized relation into a string formated relation.
-
-        >>> relation = ('foo1', 'o1', ('foo2', 'o2', 'o3'))
-        >>> tuplizer = Tuplizer()
-        >>> tuplizer._stringify_relation(relation)
-        '(foo1 o1 (foo2 o2 o3))'
-        """
-        #relation = convert_unary_to_dot(relation)
-        if isinstance(relation, tuple):
-            relation = [self._stringify_relation(ele) if isinstance(ele, tuple)
-                        else ele for ele in relation]
-            return "(" + " ".join(relation) + ")"
-        else:
-            return relation
-
-def rename_relation(relation, mapping):
-    """
-    Takes a tuplized relational attribute (e.g., ('before', 'o1', 'o2')) and
-    a mapping and renames the components based on mapping. This function
-    contains a special edge case for handling dot notation which is used in
-    the NameStandardizer.
-
-    :param attr: The relational attribute containing components to be renamed
-    :type attr: tuple
-    :param mapping: A dictionary of mappings between component names
-    :type mapping: dict
-    :return: A new relational attribute with components renamed
-    :rtype: tuple
-
-    >>> relation = ('foo1', 'o1', ('foo2', 'o2', 'o3'))
-    >>> mapping = {'o1': 'o100', 'o2': 'o200', 'o3': 'o300'}
-    >>> rename_relation(relation, mapping)
-    ('foo1', 'o100', ('foo2', 'o200', 'o300'))
-
-    >>> relation = ('foo1', ('o1', ('o2', 'o3')))
-    >>> mapping = {('o1', ('o2', 'o3')): 'o100'}
-    >>> rename_relation(relation, mapping)
-    ('foo1', 'o100')
-    """
-    new_relation = []
-
-    for v in relation:
-        if v in mapping:
-            new_relation.append(mapping[v])
-        elif isinstance(v, tuple):
-            new_relation.append(rename_relation(v, mapping))
-        else:
-            new_relation.append(v)
-
-    return tuple(new_relation)
-
-
-class NameStandardizer(Preprocessor):
-    """
-    A preprocessor that standardizes apart object names.
-
-    Given a :ref:`raw instance <raw-instance>` rename all the components so they
-    have unique names.
-
-    .. :warning: relations cannot have dictionaries as values (i.e., cannot be
-        subojects).
-    .. :warning: relations can only exist at the top level, not in sub-objects.
-
-    This will rename component attributes as well as any occurance of the
-    component's name within relation attributes. This renaming is necessary to
-    allow for a search between possible mappings without collisions.
-
-    This is the second operation in :class:`StructureMapper
-    <concept_formation.structure_mapper.StructureMapper>`'s standard
-    pipeline.
-
-    >>> _reset_gensym()     # Reset the symbol generator for doctesting purposes. 
-    >>> import pprint
-    >>> instance = {'nominal': 'v1', 'numeric': 2.3, 'c1': {'a1': 'v1'}, '?c2': {'a2': 'v2', '?c3': {'a3': 'v3'}}, '(relation1 c1 ?c2)': True, 'lists': [{'c1': {'inner': 'val'}}, 's2', 's3'], '(relation2 (a1 c1) (relation3 (a3 (?c3 ?c2))))': 4.3}
-    >>> tuplizer = Tuplizer()
-    >>> instance = tuplizer.transform(instance)
-    >>> std = NameStandardizer()
-    >>> std.undo_transform(instance)
-    Traceback (most recent call last):
-        ...
-    Exception: Must call transform before undo_transform!
-    >>> new_i = std.transform(instance)
-    >>> old_i = std.undo_transform(new_i)
-    >>> pprint.pprint(instance)
-    {'?c2': {'?c3': {'a3': 'v3'}, 'a2': 'v2'},
-     'c1': {'a1': 'v1'},
-     'lists': [{'c1': {'inner': 'val'}}, 's2', 's3'],
-     'nominal': 'v1',
-     'numeric': 2.3,
-     ('relation1', 'c1', '?c2'): True,
-     ('relation2', ('a1', 'c1'), ('relation3', ('a3', ('?c3', '?c2')))): 4.3}
-    >>> pprint.pprint(new_i)
-    {'?o1': {'?o2': {'a3': 'v3'}, 'a2': 'v2'},
-     'c1': {'a1': 'v1'},
-     'lists': [{'c1': {'inner': 'val'}}, 's2', 's3'],
-     'nominal': 'v1',
-     'numeric': 2.3,
-     ('relation1', 'c1', '?o1'): True,
-     ('relation2', ('a1', 'c1'), ('relation3', ('a3', '?o2'))): 4.3}
-    >>> pprint.pprint(old_i)
-    {'?c2': {'?c3': {'a3': 'v3'}, 'a2': 'v2'},
-     'c1': {'a1': 'v1'},
-     'lists': [{'c1': {'inner': 'val'}}, 's2', 's3'],
-     'nominal': 'v1',
-     'numeric': 2.3,
-     ('relation1', 'c1', '?c2'): True,
-     ('relation2', ('a1', 'c1'), ('relation3', ('a3', ('?c3', '?c2')))): 4.3}
-    """
-
-    def __init__(self):
-        self.reverse_mapping = None
-
-    def transform(self, instance):
-        """
-        Performs the standardize apart tranformation.
-        """
-        mapping = {}
-        new_instance = self._standardize(instance, mapping)
-        self.reverse_mapping = {mapping[o]: o for o in mapping}
-        return new_instance
-
-    def undo_transform(self, instance):
-        """
-        Undoes the standardize apart tranformation.
-        """
-        if self.reverse_mapping is None:
-            raise Exception("Must call transform before undo_transform!")
-
-        return self._undo_standardize(instance)
-
-    def _undo_standardize(self, instance):
-        new_instance = {}
-
-        for attr in instance:
-            
-            name = attr
-            if attr in self.reverse_mapping:
-                name = self.reverse_mapping[attr]
-                if isinstance(name, tuple):
-                    name = name[0]
-
-            if isinstance(instance[attr], dict):
-                new_instance[name] = self._undo_standardize(instance[attr])
-            elif isinstance(instance[attr], list):
-                new_instance[name] = [self._undo_standardize(ele) if
-                                      isinstance(ele, dict) else ele for ele in
-                                      instance[attr]]
-            elif isinstance(attr, tuple):
-                temp_rel = rename_relation(attr, self.reverse_mapping)
-                new_instance[temp_rel] = instance[attr]
-            else:
-                new_instance[attr] = instance[attr]
-        
-        return new_instance
-
-    def _standardize(self, instance, mapping={}, prefix=None):
-        """
-        Given a :ref:`raw instance <raw-instance>` rename all the components so they
-        have unique names.
-
-        .. :warning: relations cannot have dictionaries as values (i.e., cannot be
-            subojects).
-        .. :warning: relations can only exist at the top level, not in sub-objects.
-
-        This will rename component attirbutes as well as any occurance of the
-        component's name within relation attributes. This renaming is necessary to
-        allow for a search between possible mappings without collisions.
-
-        :param instance: An instance to be named apart.
-        :param mapping: An existing mapping to add new mappings to; used for
-            recursive calls.
-        :type instance: :ref:`raw instance <raw-instance>`
-        :return: an instance with component attributes renamed
-        :rtype: :ref:`standardized instance <standard-instance>`
-
-        >>> _reset_gensym()     # Reset the symbol generator for doctesting purposes. 
-        >>> import pprint
-        >>> instance = {'nominal': 'v1', 'numeric': 2.3, '?c1': {'a1': 'v1'}, 'c2': {'a2': 'v2', 'c3': {'a3': 'v3'}}, '(relation1 ?c1 c2)': True, 'lists': ['s1', 's2', 's3'], '(relation2 (a1 ?c1) (relation3 (a3 (c2 c3))))': 4.3}
-        >>> tuplizer = Tuplizer()
-        >>> instance = tuplizer.transform(instance)
-        >>> std = NameStandardizer()
-        >>> standard = std.transform(instance)
-        >>> pprint.pprint(standard)
-        {'?o1': {'a1': 'v1'},
-         'c2': {'a2': 'v2', 'c3': {'a3': 'v3'}},
-         'lists': ['s1', 's2', 's3'],
-         'nominal': 'v1',
-         'numeric': 2.3,
-         ('relation1', '?o1', 'c2'): True,
-         ('relation2', ('a1', '?o1'), ('relation3', ('a3', ('c2', 'c3')))): 4.3}
-        
-        """
-
-        new_instance = {}
-        relations = []
-
-        # I had to add the key function to the sort because python apparently can't
-        # naturally sort strings and tuples
-        #for attr in instance:
-        for attr in sorted(instance, key=lambda at: str(at)):
-
-            if prefix is None:
-                new_a = attr
-            else:
-                new_a = (attr, prefix)
-
-            if attr[0] == '?':
-                mapping[new_a] = gensym()
-
-            if isinstance(attr, tuple):
-                relations.append((attr, instance[attr]))
-
-            elif isinstance(instance[attr], dict):
-                name = attr
-                if attr[0] == '?':
-                    name = mapping[new_a]
-                new_instance[name] = self._standardize(instance[attr],
-                                                       mapping, new_a)
-            elif isinstance(instance[attr], list):
-                name = attr
-                if attr[0] == '?':
-                    name = mapping[new_a]
-                new_instance[name] = [self._standardize(ele, mapping, new_a) 
-                                       if isinstance(ele, dict) else ele for
-                                       ele in instance[attr]]
-            else:
-                new_instance[attr] = instance[attr]
-
-        for relation, val in relations:
-            temp_rel = rename_relation(relation, mapping)
-            new_instance[temp_rel] = val
-
-        return new_instance
-
-class Flattener(Preprocessor):
-    """
-    Flattens subobject attributes.
-
-    Takes a :ref:`raw instance <raw-instance>` that has already been
-    standardized apart and flattens it.
-
-    .. :warning: important to note that relations can only exist at the top level,
-        not within subobjects. If they do exist than this function will return
-        incorrect results.
-
-    Hierarchy is represented with periods between variable names in the
-    flattened attributes. However, this process converts the attributes with
-    periods in them into a tuple of objects with an attribute as the last
-    element, this is more efficient for later processing.
-
-    This is the fourth and final operation in :class:`StructureMapper
-    <concept_formation.structure_mapper.StructureMapper>`'s standard
-    pipeline.
-
-    >>> import pprint
-    >>> flattener = Flattener()
-    >>> instance = {'a': 1, 'c1': {'b': 1, '_c': 2}}
-    >>> pprint.pprint(instance)
-    {'a': 1, 'c1': {'_c': 2, 'b': 1}}
-    >>> instance = flattener.transform(instance)
-    >>> pprint.pprint(instance)
-    {'a': 1, ('_', ('_c', 'c1')): 2, ('b', 'c1'): 1}
-    >>> instance = flattener.undo_transform(instance)
-    >>> pprint.pprint(instance)
-    {'a': 1, 'c1': {'_c': 2, 'b': 1}}
-    """
-
-    def transform(self, instance):
-        """
-        Perform the flattening procedure.
-        """
-        return self._flatten_json(instance)
-
-    def undo_transform(self, instance):
-        """
-        Undo the flattening procedure.
-        """
-        return self._structurize(instance)
-
-    def _structurize(self, instance):
-        """
-        Undoes the flattening.
-        """
-        temp = {}
-        for attr in instance:
-            if (isinstance(attr, tuple) and len(attr) == 2): 
-
-                if attr[0] == '_':
-                    rel, (sub_attr, name) = attr
-                else:
-                    sub_attr, name = attr
-
-                if name not in temp:
-                    temp[name] = {}
-                temp[name][sub_attr] = instance[attr]
-
-            else:
-                temp[attr] = instance[attr]
-
-        return temp
-
-    def _flatten_json(self, instance):
-        """
-        Takes a :ref:`raw instance <raw-instance>` that has already been
-        standardized apart and flattens it.
-
-        .. :warning: important to note that relations can only exist at the top level,
-            not within subobjects. If they do exist than this function will return
-            incorrect results.
-
-        Hierarchy is represented with periods between variable names in the
-        flattened attributes. However, this process converts the attributes with
-        periods in them into a tuple of objects with an attribute as the last
-        element, this is more efficient for later processing.
-
-        :param instance: An instance to be flattened.
-        :type instance: :ref:`raw instance <raw-instance>`
-        :return: A copy of the instance flattend
-        :rtype: :ref:`flattened instance <flattened-instance>`
-
-        >>> import pprint
-        >>> flattener = Flattener()
-        >>> instance = {'a': 1, 'c1': {'b': 1, '_c': 2}}
-        >>> flat = flattener.transform(instance)
-        >>> pprint.pprint(flat)
-        {'a': 1, ('_', ('_c', 'c1')): 2, ('b', 'c1'): 1}
-        """
-        
-        temp = {}
-        for attr in instance:
-            if isinstance(instance[attr], dict):
-                for so_attr in instance[attr]:
-                    if so_attr[0] == '_':
-                        new_attr = ('_', (so_attr, attr))
-                    else:
-                        new_attr = (so_attr, attr)
-                    temp[new_attr] = instance[attr][so_attr]
-            else:
-                temp[attr] = instance[attr]
-        return temp
-
-
-class ListProcessor(Preprocessor):
-    """
-    Preprocesses out the lists, converting them into objects and relations.
-
-    This preprocessor is a pipeline of two operations. First it extracts
-    elements from any lists in the instance and makes them their own
-    subcomponents with unique names. Second it removes the lists altogether and
-    replaces them with a series of relations that both express that
-    subcomponents are elments of the list and the order that they existed in.
-    These two operations transform the list in a way that preserves the
-    semenatics of the original list but makes them compatible with Trestle's
-    understanding of component objects.
-
-    None of the list operations are part of :class:`StructureMapper
-    <concept_formation.structure_mapper.StructureMapper>`'s standard
-    pipeline.
-
-    .. warning:: The ListProcessor's undo_transform function is not guaranteed
-        to be deterministic and attempts a best guess at a partial ordering. In
-        most cases this will be fine but in complex instances with multiple lists
-        and user defined ordering relations it can break down.
-
-    
-    >>> _reset_gensym()     # Reset the symbol generator for doctesting purposes. 
-    >>> import pprint
-    >>> instance = {"att1":"val1","list1":["a","b","a","c","d"]}
-    >>> lp = ListProcessor()
-    >>> instance = lp.transform(instance)
-    >>> pprint.pprint(instance)
-    {'?o1': {'val': 'a'},
-     '?o2': {'val': 'b'},
-     '?o3': {'val': 'a'},
-     '?o4': {'val': 'c'},
-     '?o5': {'val': 'd'},
-     'att1': 'val1',
-     'list1': {},
-     ('has-element', 'list1', '?o1'): True,
-     ('has-element', 'list1', '?o2'): True,
-     ('has-element', 'list1', '?o3'): True,
-     ('has-element', 'list1', '?o4'): True,
-     ('has-element', 'list1', '?o5'): True,
-     ('ordered-list', 'list1', '?o1', '?o2'): True,
-     ('ordered-list', 'list1', '?o2', '?o3'): True,
-     ('ordered-list', 'list1', '?o3', '?o4'): True,
-     ('ordered-list', 'list1', '?o4', '?o5'): True}
-
-    >>> instance = lp.undo_transform(instance)
-    >>> pprint.pprint(instance)
-    {'att1': 'val1', 'list1': ['a', 'b', 'a', 'c', 'd']}
-
-    >>> _reset_gensym()     # Reset the symbol generator for doctesting purposes. 
-    >>> instance = {'l1':['a',{'in1':3,'in2':4},{'ag':'b','ah':'c'},12,'again']}
-    >>> lp = ListProcessor()
-    >>> instance = lp.transform(instance)
-    >>> pprint.pprint(instance)
-    {'?o1': {'val': 'a'},
-     '?o2': {'in1': 3, 'in2': 4},
-     '?o3': {'ag': 'b', 'ah': 'c'},
-     '?o4': {'val': 12},
-     '?o5': {'val': 'again'},
-     'l1': {},
-     ('has-element', 'l1', '?o1'): True,
-     ('has-element', 'l1', '?o2'): True,
-     ('has-element', 'l1', '?o3'): True,
-     ('has-element', 'l1', '?o4'): True,
-     ('has-element', 'l1', '?o5'): True,
-     ('ordered-list', 'l1', '?o1', '?o2'): True,
-     ('ordered-list', 'l1', '?o2', '?o3'): True,
-     ('ordered-list', 'l1', '?o3', '?o4'): True,
-     ('ordered-list', 'l1', '?o4', '?o5'): True}
-
-    >>> instance = lp.undo_transform(instance)
-    >>> pprint.pprint(instance)
-    {'l1': ['a', {'in1': 3, 'in2': 4}, {'ag': 'b', 'ah': 'c'}, 12, 'again']}
-
-    >>> _reset_gensym()     # Reset the symbol generator for doctesting purposes. 
-    >>> instance = {'tta':'alpha','ttb':{'tlist':['a','b',{'sub-a':'c','sub-sub':{'s':'d','sslist':['w','x','y',{'issue':'here'}]}},'g']}}
-    >>> pprint.pprint(instance)
-    {'tta': 'alpha',
-     'ttb': {'tlist': ['a',
-                       'b',
-                       {'sub-a': 'c',
-                        'sub-sub': {'s': 'd',
-                                    'sslist': ['w',
-                                               'x',
-                                               'y',
-                                               {'issue': 'here'}]}},
-                       'g']}}
-
-    >>> lp = ListProcessor()
-    >>> instance = lp.transform(instance)
-    >>> pprint.pprint(instance)
-    {'tta': 'alpha',
-     'ttb': {'?o1': {'val': 'a'},
-             '?o2': {'val': 'b'},
-             '?o3': {'sub-a': 'c',
-                     'sub-sub': {'?o4': {'val': 'w'},
-                                 '?o5': {'val': 'x'},
-                                 '?o6': {'val': 'y'},
-                                 '?o7': {'issue': 'here'},
-                                 's': 'd',
-                                 'sslist': {}}},
-             '?o8': {'val': 'g'},
-             'tlist': {}},
-     ('has-element', ('sslist', ('sub-sub', ('?o3', 'ttb'))), '?o4'): True,
-     ('has-element', ('sslist', ('sub-sub', ('?o3', 'ttb'))), '?o5'): True,
-     ('has-element', ('sslist', ('sub-sub', ('?o3', 'ttb'))), '?o6'): True,
-     ('has-element', ('sslist', ('sub-sub', ('?o3', 'ttb'))), '?o7'): True,
-     ('has-element', ('tlist', 'ttb'), '?o1'): True,
-     ('has-element', ('tlist', 'ttb'), '?o2'): True,
-     ('has-element', ('tlist', 'ttb'), '?o3'): True,
-     ('has-element', ('tlist', 'ttb'), '?o8'): True,
-     ('ordered-list', ('sslist', ('sub-sub', ('?o3', 'ttb'))), '?o4', '?o5'): True,
-     ('ordered-list', ('sslist', ('sub-sub', ('?o3', 'ttb'))), '?o5', '?o6'): True,
-     ('ordered-list', ('sslist', ('sub-sub', ('?o3', 'ttb'))), '?o6', '?o7'): True,
-     ('ordered-list', ('tlist', 'ttb'), '?o1', '?o2'): True,
-     ('ordered-list', ('tlist', 'ttb'), '?o2', '?o3'): True,
-     ('ordered-list', ('tlist', 'ttb'), '?o3', '?o8'): True}
-
-    >>> instance = lp.undo_transform(instance)
-    >>> pprint.pprint(instance)
-    {'tta': 'alpha',
-     'ttb': {'tlist': ['a',
-                       'b',
-                       {'sub-a': 'c',
-                        'sub-sub': {'s': 'd',
-                                    'sslist': ['w',
-                                               'x',
-                                               'y',
-                                               {'issue': 'here'}]}},
-                       'g']}}
-
-    """
-    def __init__(self):
-        self.processor = Pipeline(ExtractListElements(), ListsToRelations())
-
-    def transform(self, instance):
-        """
-        Extract list elements and replace lists with ordering relations.
-        """
-        return self.processor.transform(instance)        
-
-    def undo_transform(self, instance):
-        """
-        Attempt to reconstruct lists from ordering relations and add extracted
-        list elements back to constructed lists.
-        """
-        return self.processor.undo_transform(instance)
-
-class ExtractListElements(Preprocessor):
-    """
-    A pre-processor that extracts the elements of lists into their own objects
-
-    Find all lists in an instance and extract their elements into their own
-    subjects of the main instance.
-
-    This is a first subprocess of the :class:`ListProcessor
-    <concept_formation.preprocessor.ListProcessor>`. None of the list operations
-    are part of :class:`StructureMapper
-    <concept_formation.structure_mapper.StructureMapper>`'s standard pipeline.
-
-    >>> _reset_gensym()     # Reset the symbol generator for doctesting purposes. 
-    >>> import pprint
-    >>> instance = {"a":"n","list1":["test",{"p":"q","j":"k"},{"n":"m"}]}
-    >>> pp = ExtractListElements()
-    >>> instance = pp.transform(instance)
-    >>> pprint.pprint(instance)
-    {'?o1': {'val': 'test'},
-     '?o2': {'j': 'k', 'p': 'q'},
-     '?o3': {'n': 'm'},
-     'a': 'n',
-     'list1': ['?o1', '?o2', '?o3']}
-
-    >>> _reset_gensym()     # Reset the symbol generator for doctesting purposes. 
-    >>> import pprint
-    >>> instance = {"att1":"V1",'subobj':{"list1":["a","b","c",{"B":"C","D":"E"}]}}
-    >>> pprint.pprint(instance)
-    {'att1': 'V1', 'subobj': {'list1': ['a', 'b', 'c', {'B': 'C', 'D': 'E'}]}}
-    >>> pp = ExtractListElements()
-    >>> instance = pp.transform(instance)
-    >>> pprint.pprint(instance)
-    {'att1': 'V1',
-     'subobj': {'?o1': {'val': 'a'},
-                '?o2': {'val': 'b'},
-                '?o3': {'val': 'c'},
-                '?o4': {'B': 'C', 'D': 'E'},
-                'list1': ['?o1', '?o2', '?o3', '?o4']}}
-    >>> instance = pp.undo_transform(instance)
-    >>> pprint.pprint(instance)
-    {'att1': 'V1', 'subobj': {'list1': ['a', 'b', 'c', {'B': 'C', 'D': 'E'}]}}
-
-    """
-    def transform(self, instance):
-        """
-        Find all lists in an instance and extract their elements into their own
-        subjects of the main instance.
-        """
-        new_instance = self._extract(instance)
-        return new_instance
-
-    def undo_transform(self, instance):
-        """
-        Undoes the list element extraction operation.
-        """
-        return self._undo_extract(instance)
-
-    def _undo_extract(self,instance):
-        """
-        Reverses the list element extraction process
-        """
-        new_instance = {}
-        lists = {}
-        elements = {}
-
-        for a in instance:
-            if isinstance(instance[a],list):
-                lists[a] = True
-                new_list = []
-                for i in range(len(instance[a])):
-                    elements[instance[a][i]] = True
-                    obj = self._undo_extract(instance[instance[a][i]])
-
-                    if "val" not in obj:
-                        new_list.append(obj)
-                    else:
-                        new_list.append(obj["val"])
-                new_instance[a] = new_list
-
-        for a in instance:
-            if isinstance(instance[a],list) or a in elements:
-                continue
-            elif isinstance(instance[a], dict):
-                new_instance[a] = self._undo_extract(instance[a])
-            else:
-                new_instance[a] = instance[a]
-
-        return new_instance
-
-    def _extract(self,instance):
-        """
-        
-
-        Unlike the utils.extract_components function this one will extract ALL
-        elements into their own objects not just object literals
-        """
-        new_instance = {}
-        for a in instance.keys():
-            if isinstance(instance[a],list):
-
-                if a[0] == '_':
-                    new_instance[a] = str(instance[a])
-                    continue
-
-                new_list = []
-                for el in instance[a]:
-                    
-                    # TODO do we want to deep copy in the case we find a dict?
-                    if isinstance(el,dict):
-                        new_obj = el
-                    else :
-                        new_obj = {"val": el}
-
-                    new_att = gensym()
-                    new_instance[new_att] = self._extract(new_obj)
-                    new_list.append(new_att)
-
-                new_instance[a] = new_list
-
-            elif isinstance(instance[a],dict):
-                new_instance[a] = self._extract(instance[a])
-            else :
-                new_instance[a] = instance[a]
-
-        return new_instance
-
-class ListsToRelations(Preprocessor):
-    """
-    Converts an object with lists into an object with sub-objects and list
-    relations.
-
-    This is a second subprocess of the :class:`ListProcessor
-    <concept_formation.preprocessor.ListProcessor>`. None of the list operations
-    are part of :class:`StructureMapper
-    <concept_formation.structure_mapper.StructureMapper>`'s standard pipeline.
-
-    >>> _reset_gensym()     # Reset the symbol generator for doctesting purposes. 
-    >>> ltr = ListsToRelations()
-    >>> import pprint
-    >>> instance = {"list1":['a','b','c']}
-    >>> instance = ltr.transform(instance)
-    >>> pprint.pprint(instance)
-    {'list1': {},
-     ('has-element', 'list1', 'a'): True,
-     ('has-element', 'list1', 'b'): True,
-     ('has-element', 'list1', 'c'): True,
-     ('ordered-list', 'list1', 'a', 'b'): True,
-     ('ordered-list', 'list1', 'b', 'c'): True}
-    
-    >>> instance = {"list1":['a','b','c'],"list2":['w','x','y','z']}
-    >>> instance = ltr.transform(instance)
-    >>> pprint.pprint(instance)
-    {'list1': {},
-     'list2': {},
-     ('has-element', 'list1', 'a'): True,
-     ('has-element', 'list1', 'b'): True,
-     ('has-element', 'list1', 'c'): True,
-     ('has-element', 'list2', 'w'): True,
-     ('has-element', 'list2', 'x'): True,
-     ('has-element', 'list2', 'y'): True,
-     ('has-element', 'list2', 'z'): True,
-     ('ordered-list', 'list1', 'a', 'b'): True,
-     ('ordered-list', 'list1', 'b', 'c'): True,
-     ('ordered-list', 'list2', 'w', 'x'): True,
-     ('ordered-list', 'list2', 'x', 'y'): True,
-     ('ordered-list', 'list2', 'y', 'z'): True}
-
-    >>> _reset_gensym()     # Reset the symbol generator for doctesting purposes. 
-    >>> ltr = ListsToRelations()
-    >>> import pprint
-    >>> instance = {'o1': {"list1":['c','b','a']}}
-    >>> instance = ltr.transform(instance)
-    >>> pprint.pprint(instance)
-    {'o1': {'list1': {}},
-     ('has-element', ('list1', 'o1'), 'a'): True,
-     ('has-element', ('list1', 'o1'), 'b'): True,
-     ('has-element', ('list1', 'o1'), 'c'): True,
-     ('ordered-list', ('list1', 'o1'), 'b', 'a'): True,
-     ('ordered-list', ('list1', 'o1'), 'c', 'b'): True}
-
-    >>> instance = ltr.undo_transform(instance)
-    >>> pprint.pprint(instance)
-    {'o1': {'list1': ['c', 'b', 'a']}}
-    """
-
-    def transform(self, instance):
-        return self._lists_to_relations(instance)
-
-    def undo_transform(self, instance):
-        """
-        Traverse the instance and turns each set of totally ordered list
-        relations into a list.
-        
-        If there is a cycle or a partial ordering, than the relations are not
-        converted and left as they are. 
-        """
-        return self._relations_to_lists(instance)
-
-    def _relations_to_lists(self, instance, path=None):       
-        new_instance = {}
-
-        elements = {}
-        order = {}
-        originals = {}
-
-        for attr in instance:
-            if isinstance(attr, tuple) and (attr[0] == 'has-element'):
-                rel, lname, ele = attr
-                if lname not in elements:
-                    elements[lname] = []
-                elements[lname].append(ele)
-
-                if lname not in originals:
-                    originals[lname] = []
-                originals[lname].append((attr, instance[attr]))
-            
-            elif isinstance(attr, tuple) and attr[0] == 'ordered-list':
-                rel, lname, ele1, ele2 = attr
-
-                if lname not in order:
-                    order[lname] = []
-
-                order[lname].append((ele1, ele2))
-
-                if lname not in originals:
-                    originals[lname] = []
-                originals[lname].append((attr, instance[attr]))
-
-            else:
-                new_instance[attr] = instance[attr]
-
-        for l in elements:
-            new_list = [elements[l].pop(0)]
-            change = True
-
-            while len(elements[l]) > 0 and change:
-                change = False
-            
-                # chain to front
-                front = True
-                while front is not None:
-                    front = None
-                    for a,b in order[l]:
-                        if b == new_list[0]:
-                            change = True
-                            front = (a,b)
-                            elements[l].remove(a)
-                            new_list.insert(0, a)
-                            break
-                    if front is not None:
-                        order[l].remove(front)
-                
-                # chain to end
-                back = True
-                while back is not None:
-                    back = None
-                    for a,b in order[l]:
-                        if a == new_list[-1]:
-                            change = True
-                            back = (a,b)
-                            elements[l].remove(b)
-                            new_list.append(b)
-                            break
-                    if back is not None:
-                        order[l].remove(back)
-            
-            if len(elements[l]) == 0:
-                path = self._get_path(l)
-                current = new_instance
-                while len(path) > 1:
-                    current = current[path.pop(0)]
-                current[path[0]] = new_list
-            else:
-                for attr, val in originals:
-                    new_instance[attr] = val
-
-        return new_instance
-
-    def _get_path(self, path):
-        if isinstance(path, tuple) and len(path) == 2:
-            return self._get_path(path[1]) + [path[0]]
-        else:
-            return [path]
-
-    def _lists_to_relations(self, instance, current=None, top_level=None):
-        new_instance = {}
-        if top_level is None:
-            top_level = new_instance
-
-        for attr in instance.keys():
-            if current is None:
-                lname = attr
-            else:
-                lname = (attr, current)
-
-            if isinstance(instance[attr], list):
-                new_instance[attr] = {}
-
-                for i in range(len(instance[attr])-1):
-                    rel = ("ordered-list", lname, str(instance[attr][i]),
-                           str(instance[attr][i+1]))
-                    top_level[rel] = True
-
-                    rel = ("has-element", lname, instance[attr][i])
-                    top_level[rel] = True
-
-                if len(instance[attr]) > 0:
-                    rel = ('has-element', lname, instance[attr][-1])
-                    top_level[rel] = True
-
-                #if isinstance(lname, tuple):
-                #    rel = ('has-component', current, lname)
-                #    top_level[rel] = True
-
-            elif isinstance(instance[attr],dict):
-                new_instance[attr] = self._lists_to_relations(instance[attr],
-                                                        lname,
-                                                        top_level)
-            else:
-                new_instance[attr] = instance[attr]
-        
-        return new_instance
-
-class SubComponentProcessor(Preprocessor):
-    """
-    Moves sub-objects to be top-level objects and adds has-component relations
-    to preserve semantics.
-
-    This process is primairly used to speed up matching by having all sub-
-    component objects exist as their own top level objects with relations
-    describing their original position in the hierarchy.
-
-    This is the third operation in :class:`StructureMapper
-    <concept_formation.structure_mapper.StructureMapper>`'s standard
-    pipeline.
-
-    .. warning:: This assumes that the :class:`NameStandardizer
-        <concept_formation.preprocessor.NameStandardizer>` has been run on the
-        instance first otherwise there can be name collisions.
-
-    >>> _reset_gensym()     # Reset the symbol generator for doctesting purposes. 
-    >>> import pprint
-    >>> psc = SubComponentProcessor()
-    >>> instance = {"a1":"v1","sub1":{"a2":"v2","a3":3},"sub2":{"a4":"v4","subsub1":{"a5":"v5","a6":"v6"},"subsub2":{"subsubsub":{"a8":"V8"},"a7":7}}}
-    >>> pprint.pprint(instance)
-    {'a1': 'v1',
-     'sub1': {'a2': 'v2', 'a3': 3},
-     'sub2': {'a4': 'v4',
-              'subsub1': {'a5': 'v5', 'a6': 'v6'},
-              'subsub2': {'a7': 7, 'subsubsub': {'a8': 'V8'}}}}
-    >>> instance = psc.transform(instance)
-    >>> pprint.pprint(instance)
-    {'a1': 'v1',
-     'sub1': {'a2': 'v2', 'a3': 3},
-     'sub2': {'a4': 'v4'},
-     'subsub1': {'a5': 'v5', 'a6': 'v6'},
-     'subsub2': {'a7': 7},
-     'subsubsub': {'a8': 'V8'},
-     ('has-component', 'sub2', 'subsub1'): True,
-     ('has-component', 'sub2', 'subsub2'): True,
-     ('has-component', 'subsub2', 'subsubsub'): True}
-    >>> instance = psc.undo_transform(instance)
-    >>> pprint.pprint(instance)
-    {'a1': 'v1',
-     'sub1': {'a2': 'v2', 'a3': 3},
-     'sub2': {'a4': 'v4',
-              'subsub1': {'a5': 'v5', 'a6': 'v6'},
-              'subsub2': {'a7': 7, 'subsubsub': {'a8': 'V8'}}}}
-    """
-    
-    def transform(self, instance):
-        """
-        Travese the instance for objects that contain subobjects and lifts the
-        subobjects to be their own objects at the top level of the instance. 
-        """
-        return self._hoist_sub_objects(instance)
-
-    def undo_transform(self, instance):
-        """
-        Removes the has-component relations by adding the elements as
-        subobjects.
-
-        If a objects is a child in multiple has-component relationships than it
-        is left in relational form (i.e., it cannot be expressed in sub-object
-        form).
-        """
-        return self._add_sub_objects(instance)
-
-    def _add_sub_objects(self, instance):
-        new_instance = {}
-
-        parents = {}
-        children = {}
-        leave_alone = set()
-
-        for attr in instance:
-            if isinstance(attr, tuple) and attr[0] == 'has-component':
-                rel, parent, child = attr
-                if child in leave_alone:
-                    new_instance[attr] = instance[attr]
-                elif child in parents:
-                    new_instance[attr] = instance[attr]
-                    rel = ('has-component', parents[child],
-                           children[parents[child]])
-                    new_instance[rel] = True
-                    leave_alone.add(child)
-
-                    p = parents[child]
-                    del children[p]
-                    del parents[child]
-                else:
-                    parents[child] = parent
-                    children[parent] = child
-            else:
-                new_instance[attr] = deepcopy(instance[attr])
-
-        while True:
-            child = None
-            for c in parents:
-                if c not in children:
-                    child = c
-                    break
-            if child is not None:
-                new_instance[parents[child]][child] = new_instance[child]
-                del new_instance[child]
-                dlist = [ele for ele in children if children[ele] == child]
-                for ele in dlist:
-                    del children[ele]
-                del parents[child]
-            else:
-                break
-
-        return new_instance
-
-    def _hoist_sub_objects(self, instance):        
-        new_instance = {}
-        
-        for a in instance.keys() :
-            # this is a subobject
-            if isinstance(instance[a],dict):
-                new_instance[a] = self._hoist_sub_objects_rec(instance[a],a,new_instance)
-            else :
-                new_instance[a] = instance[a]
-
-        return new_instance
-
-    def _hoist_sub_objects_rec(self, sub, attr, top_level):
-        """
-        The recursive version of subobject hoisting.
-        """
-        new_sub = {}
-        for a in sub.keys():
-            # this is a sub-sub object
-            if isinstance(sub[a],dict):
-                top_level[a] = self._hoist_sub_objects_rec(sub[a],a,top_level)
-                rel = ("has-component", str(attr), str(a))
-                top_level[rel] = True
-            else :
-                new_sub[a] = sub[a]
-        return new_sub
-
-
-
-class ObjectVariablizer(Preprocessor):
-    """
-    Converts all attributes with dictionary values into variables by adding a
-    question mark.
-
-    Attribute names beginning with `?` are treated as bindable variables while
-    all other attributes names are considered constants. This process searches
-    through an instances and variablizes attributes that might not have been
-    defined this way in the original data.
-    
-    This is a helper function preprocessor and so is not part of
-    :class:`StructureMapper
-    <concept_formation.structure_mapper.StructureMapper>`'s standard pipeline.
-
-    >>> import pprint
-    >>> instance = {"ob1":{"myX":12.4,"myY":13.1,"myType":"square"},"ob2":{"myX":9.5,"myY":12.6,"myType":"rect"}}
-    >>> ov = ObjectVariablizer()
-    >>> instance = ov.transform(instance)
-    >>> pprint.pprint(instance)
-    {'?ob1': {'myType': 'square', 'myX': 12.4, 'myY': 13.1},
-     '?ob2': {'myType': 'rect', 'myX': 9.5, 'myY': 12.6}}
-    >>> instance = ov.undo_transform(instance)
-    Traceback (most recent call last):
-        ...
-    NotImplementedError: no reverse transformation currently implemented
-
-    """
-    def transform(self, instance):
-        return self._variablize(instance)
-
-    def undo_transform(self, instance):
-        raise NotImplementedError("no reverse transformation currently implemented")
-
-    def _variablize(self, instance, mapping={}, prefix=None):
-        new_instance = {}
-
-        mapping = {}
-        relations = []
-
-        for attr in instance:
-            if prefix == None:
-                prefix = attr
-            else:
-                prefix = (attr, prefix)
-
-            if isinstance(attr, tuple):
-                relations.append(attr)
-
-            elif isinstance(instance[attr], dict):
-                name = attr
-                if attr[0] != '?':
-                    name = '?' + attr
-                new_instance[name] = self._variablize(instance[attr], 
-                                                     mapping, prefix)
-            else:
-                new_instance[attr] = instance[attr]
-
-        for rel in relations:
-            new_instance[rename_relation(rel, mapping)] = instance[rel]
-
-        return new_instance
+from __future__ import print_function
+from __future__ import unicode_literals
+from __future__ import absolute_import
+from __future__ import division
+
+from copy import deepcopy
+
+_gensym_counter = 0;
+
+def gensym():
+    """
+    Generates unique names for naming renaming apart objects.
+
+    :return: a unique object name
+    :rtype: 'o'+counter
+    """
+    global _gensym_counter
+    _gensym_counter += 1
+    return '?o' + str(_gensym_counter)
+
+def _reset_gensym():
+    """
+    Resets the gensym counter to 0, which is useful for doctesting. Do not call
+    this function during normal operation.
+    """
+    global _gensym_counter
+    _gensym_counter = 0
+
+class Preprocessor(object):
+    """
+    A template class that defines the functions a preprocessor class should
+    implement. In particular, a preprocessor should tranform an instance and
+    implement a function for undoing this transformation.
+    """
+    def transform(self, instance):
+        """
+        Transforms an instance.
+        """
+        raise NotImplementedError("Class must implement transform function")
+
+    def undo_transform(self, instance):
+        """
+        Undoes a transformation to an instance.
+        """
+        raise NotImplementedError("Class must implement undo_transform function")
+
+class Pipeline(Preprocessor):
+    """
+    A special preprocessor class used to chain together many preprocessors.
+    Supports the same same transform and undo_transform functions as a regular
+    preprocessor.
+    """
+    def __init__(self, *preprocessors):
+        self.preprocessors = preprocessors
+
+    def transform(self, instance):
+        """
+        Apply a series of transformations to the instance.
+        """
+        for pp in self.preprocessors:
+            instance = pp.transform(instance)
+        return instance
+
+    def undo_transform(self, instance):
+        """
+        Undo the series of transformations done to the instance.
+        """
+        for pp in reversed(self.preprocessors):
+            instance = pp.undo_transform(instance)
+        return instance
+
+class Tuplizer(Preprocessor):
+    """
+    Converts all string versions of relations into tuples.
+
+    Relation attributes are expected to be specified as a string enclosed in
+    ``(`` ``)`` with values delimited by spaces. We conventionally use a prefix
+    notation for relations ``(related a b)`` but this preprocessor should be
+    flexible enough to handle postfix and prefix.
+
+    This is the first operation in :class:`StructureMapper
+    <concept_formation.structure_mapper.StructureMapper>`'s standard
+    pipeline.
+
+    >>> tuplizer = Tuplizer()
+    >>> instance = {'(foo1 o1 (foo2 o2 o3))': True}
+    >>> print(tuplizer.transform(instance))
+    {('foo1', 'o1', ('foo2', 'o2', 'o3')): True}
+    >>> print(tuplizer.undo_transform(tuplizer.transform(instance)))
+    {'(foo1 o1 (foo2 o2 o3))': True}
+    """
+    def transform(self, instance):
+        """
+        Convert at string specified relations into tuples.
+        """
+        return {self._tuplize_relation(attr): instance[attr] for attr in instance}
+
+    def undo_transform(self, instance):
+        """
+        Convert tuple relations back into their string forms.
+        """
+        return {self._stringify_relation(attr): instance[attr] for attr in instance}
+
+    def _tuplize_relation(self, relation):
+        """
+        Converts a string formatted relation into a tuplized relation. 
+
+        :param attr: The relational attribute formatted as a string
+        :type attr: string
+        :param mapping: A dictionary of mappings with component names as keys. Just
+            the keys are used (i.e., as a set) to determine if elements in the relation
+            are objects.
+        :type mapping: dict
+        :return: A new relational attribute in tuple format
+        :rtype: tuple
+
+        >>> relation = '(foo1 o1 (foo2 o2 o3))'
+        >>> tuplizer = Tuplizer()
+        >>> tuplizer._tuplize_relation(relation)
+        ('foo1', 'o1', ('foo2', 'o2', 'o3'))
+        """
+        if relation[0] != '(':
+            return relation
+
+        stack = [[]]
+
+        for val in relation.split(' '):
+            end = 0
+
+            if val[0] == '(':
+                stack.append([])
+                val = val[1:]
+
+            while val[-1] == ')':
+                end += 1
+                val = val[:-1]
+            
+            current = stack[-1]
+            current.append(val)
+            
+            while end > 0:
+                last = tuple(stack.pop())
+                current = stack[-1]
+                current.append(last)
+                end -= 1
+
+        final = tuple(stack[-1][-1])
+        #final = self.tuplize_elements(final)
+        return final
+
+    def _stringify_relation(self, relation):
+        """
+        Converts a tupleized relation into a string formated relation.
+
+        >>> relation = ('foo1', 'o1', ('foo2', 'o2', 'o3'))
+        >>> tuplizer = Tuplizer()
+        >>> tuplizer._stringify_relation(relation)
+        '(foo1 o1 (foo2 o2 o3))'
+        """
+        #relation = convert_unary_to_dot(relation)
+        if isinstance(relation, tuple):
+            relation = [self._stringify_relation(ele) if isinstance(ele, tuple)
+                        else ele for ele in relation]
+            return "(" + " ".join(relation) + ")"
+        else:
+            return relation
+
+def rename_relation(relation, mapping):
+    """
+    Takes a tuplized relational attribute (e.g., ('before', 'o1', 'o2')) and
+    a mapping and renames the components based on mapping. This function
+    contains a special edge case for handling dot notation which is used in
+    the NameStandardizer.
+
+    :param attr: The relational attribute containing components to be renamed
+    :type attr: tuple
+    :param mapping: A dictionary of mappings between component names
+    :type mapping: dict
+    :return: A new relational attribute with components renamed
+    :rtype: tuple
+
+    >>> relation = ('foo1', 'o1', ('foo2', 'o2', 'o3'))
+    >>> mapping = {'o1': 'o100', 'o2': 'o200', 'o3': 'o300'}
+    >>> rename_relation(relation, mapping)
+    ('foo1', 'o100', ('foo2', 'o200', 'o300'))
+
+    >>> relation = ('foo1', ('o1', ('o2', 'o3')))
+    >>> mapping = {('o1', ('o2', 'o3')): 'o100'}
+    >>> rename_relation(relation, mapping)
+    ('foo1', 'o100')
+    """
+    new_relation = []
+
+    for v in relation:
+        if v in mapping:
+            new_relation.append(mapping[v])
+        elif isinstance(v, tuple):
+            new_relation.append(rename_relation(v, mapping))
+        else:
+            new_relation.append(v)
+
+    return tuple(new_relation)
+
+
+class NameStandardizer(Preprocessor):
+    """
+    A preprocessor that standardizes apart object names.
+
+    Given a :ref:`raw instance <raw-instance>` rename all the components so they
+    have unique names.
+
+    .. :warning: relations cannot have dictionaries as values (i.e., cannot be
+        subojects).
+    .. :warning: relations can only exist at the top level, not in sub-objects.
+
+    This will rename component attributes as well as any occurance of the
+    component's name within relation attributes. This renaming is necessary to
+    allow for a search between possible mappings without collisions.
+
+    This is the second operation in :class:`StructureMapper
+    <concept_formation.structure_mapper.StructureMapper>`'s standard
+    pipeline.
+
+    >>> _reset_gensym()     # Reset the symbol generator for doctesting purposes. 
+    >>> import pprint
+    >>> instance = {'nominal': 'v1', 'numeric': 2.3, 'c1': {'a1': 'v1'}, '?c2': {'a2': 'v2', '?c3': {'a3': 'v3'}}, '(relation1 c1 ?c2)': True, 'lists': [{'c1': {'inner': 'val'}}, 's2', 's3'], '(relation2 (a1 c1) (relation3 (a3 (?c3 ?c2))))': 4.3}
+    >>> tuplizer = Tuplizer()
+    >>> instance = tuplizer.transform(instance)
+    >>> std = NameStandardizer()
+    >>> std.undo_transform(instance)
+    Traceback (most recent call last):
+        ...
+    Exception: Must call transform before undo_transform!
+    >>> new_i = std.transform(instance)
+    >>> old_i = std.undo_transform(new_i)
+    >>> pprint.pprint(instance)
+    {'?c2': {'?c3': {'a3': 'v3'}, 'a2': 'v2'},
+     'c1': {'a1': 'v1'},
+     'lists': [{'c1': {'inner': 'val'}}, 's2', 's3'],
+     'nominal': 'v1',
+     'numeric': 2.3,
+     ('relation1', 'c1', '?c2'): True,
+     ('relation2', ('a1', 'c1'), ('relation3', ('a3', ('?c3', '?c2')))): 4.3}
+    >>> pprint.pprint(new_i)
+    {'?o1': {'?o2': {'a3': 'v3'}, 'a2': 'v2'},
+     'c1': {'a1': 'v1'},
+     'lists': [{'c1': {'inner': 'val'}}, 's2', 's3'],
+     'nominal': 'v1',
+     'numeric': 2.3,
+     ('relation1', 'c1', '?o1'): True,
+     ('relation2', ('a1', 'c1'), ('relation3', ('a3', '?o2'))): 4.3}
+    >>> pprint.pprint(old_i)
+    {'?c2': {'?c3': {'a3': 'v3'}, 'a2': 'v2'},
+     'c1': {'a1': 'v1'},
+     'lists': [{'c1': {'inner': 'val'}}, 's2', 's3'],
+     'nominal': 'v1',
+     'numeric': 2.3,
+     ('relation1', 'c1', '?c2'): True,
+     ('relation2', ('a1', 'c1'), ('relation3', ('a3', ('?c3', '?c2')))): 4.3}
+    """
+
+    def __init__(self):
+        self.reverse_mapping = None
+
+    def transform(self, instance):
+        """
+        Performs the standardize apart tranformation.
+        """
+        mapping = {}
+        new_instance = self._standardize(instance, mapping)
+        self.reverse_mapping = {mapping[o]: o for o in mapping}
+        return new_instance
+
+    def undo_transform(self, instance):
+        """
+        Undoes the standardize apart tranformation.
+        """
+        if self.reverse_mapping is None:
+            raise Exception("Must call transform before undo_transform!")
+
+        return self._undo_standardize(instance)
+
+    def _undo_standardize(self, instance):
+        new_instance = {}
+
+        for attr in instance:
+            
+            name = attr
+            if attr in self.reverse_mapping:
+                name = self.reverse_mapping[attr]
+                if isinstance(name, tuple):
+                    name = name[0]
+
+            if isinstance(instance[attr], dict):
+                new_instance[name] = self._undo_standardize(instance[attr])
+            elif isinstance(instance[attr], list):
+                new_instance[name] = [self._undo_standardize(ele) if
+                                      isinstance(ele, dict) else ele for ele in
+                                      instance[attr]]
+            elif isinstance(attr, tuple):
+                temp_rel = rename_relation(attr, self.reverse_mapping)
+                new_instance[temp_rel] = instance[attr]
+            else:
+                new_instance[attr] = instance[attr]
+        
+        return new_instance
+
+    def _standardize(self, instance, mapping={}, prefix=None):
+        """
+        Given a :ref:`raw instance <raw-instance>` rename all the components so they
+        have unique names.
+
+        .. :warning: relations cannot have dictionaries as values (i.e., cannot be
+            subojects).
+        .. :warning: relations can only exist at the top level, not in sub-objects.
+
+        This will rename component attirbutes as well as any occurance of the
+        component's name within relation attributes. This renaming is necessary to
+        allow for a search between possible mappings without collisions.
+
+        :param instance: An instance to be named apart.
+        :param mapping: An existing mapping to add new mappings to; used for
+            recursive calls.
+        :type instance: :ref:`raw instance <raw-instance>`
+        :return: an instance with component attributes renamed
+        :rtype: :ref:`standardized instance <standard-instance>`
+
+        >>> _reset_gensym()     # Reset the symbol generator for doctesting purposes. 
+        >>> import pprint
+        >>> instance = {'nominal': 'v1', 'numeric': 2.3, '?c1': {'a1': 'v1'}, 'c2': {'a2': 'v2', 'c3': {'a3': 'v3'}}, '(relation1 ?c1 c2)': True, 'lists': ['s1', 's2', 's3'], '(relation2 (a1 ?c1) (relation3 (a3 (c2 c3))))': 4.3}
+        >>> tuplizer = Tuplizer()
+        >>> instance = tuplizer.transform(instance)
+        >>> std = NameStandardizer()
+        >>> standard = std.transform(instance)
+        >>> pprint.pprint(standard)
+        {'?o1': {'a1': 'v1'},
+         'c2': {'a2': 'v2', 'c3': {'a3': 'v3'}},
+         'lists': ['s1', 's2', 's3'],
+         'nominal': 'v1',
+         'numeric': 2.3,
+         ('relation1', '?o1', 'c2'): True,
+         ('relation2', ('a1', '?o1'), ('relation3', ('a3', ('c2', 'c3')))): 4.3}
+        
+        """
+
+        new_instance = {}
+        relations = []
+
+        # I had to add the key function to the sort because python apparently can't
+        # naturally sort strings and tuples
+        #for attr in instance:
+        for attr in sorted(instance, key=lambda at: str(at)):
+
+            if prefix is None:
+                new_a = attr
+            else:
+                new_a = (attr, prefix)
+
+            if attr[0] == '?':
+                mapping[new_a] = gensym()
+
+            if isinstance(attr, tuple):
+                relations.append((attr, instance[attr]))
+
+            elif isinstance(instance[attr], dict):
+                name = attr
+                if attr[0] == '?':
+                    name = mapping[new_a]
+                new_instance[name] = self._standardize(instance[attr],
+                                                       mapping, new_a)
+            elif isinstance(instance[attr], list):
+                name = attr
+                if attr[0] == '?':
+                    name = mapping[new_a]
+                new_instance[name] = [self._standardize(ele, mapping, new_a) 
+                                       if isinstance(ele, dict) else ele for
+                                       ele in instance[attr]]
+            else:
+                new_instance[attr] = instance[attr]
+
+        for relation, val in relations:
+            temp_rel = rename_relation(relation, mapping)
+            new_instance[temp_rel] = val
+
+        return new_instance
+
+class Flattener(Preprocessor):
+    """
+    Flattens subobject attributes.
+
+    Takes a :ref:`raw instance <raw-instance>` that has already been
+    standardized apart and flattens it.
+
+    .. :warning: important to note that relations can only exist at the top level,
+        not within subobjects. If they do exist than this function will return
+        incorrect results.
+
+    Hierarchy is represented with periods between variable names in the
+    flattened attributes. However, this process converts the attributes with
+    periods in them into a tuple of objects with an attribute as the last
+    element, this is more efficient for later processing.
+
+    This is the fourth and final operation in :class:`StructureMapper
+    <concept_formation.structure_mapper.StructureMapper>`'s standard
+    pipeline.
+
+    >>> import pprint
+    >>> flattener = Flattener()
+    >>> instance = {'a': 1, 'c1': {'b': 1, '_c': 2}}
+    >>> pprint.pprint(instance)
+    {'a': 1, 'c1': {'_c': 2, 'b': 1}}
+    >>> instance = flattener.transform(instance)
+    >>> pprint.pprint(instance)
+    {'a': 1, ('_', ('_c', 'c1')): 2, ('b', 'c1'): 1}
+    >>> instance = flattener.undo_transform(instance)
+    >>> pprint.pprint(instance)
+    {'a': 1, 'c1': {'_c': 2, 'b': 1}}
+    """
+
+    def transform(self, instance):
+        """
+        Perform the flattening procedure.
+        """
+        return self._flatten_json(instance)
+
+    def undo_transform(self, instance):
+        """
+        Undo the flattening procedure.
+        """
+        return self._structurize(instance)
+
+    def _structurize(self, instance):
+        """
+        Undoes the flattening.
+        """
+        temp = {}
+        for attr in instance:
+            if (isinstance(attr, tuple) and len(attr) == 2): 
+
+                if attr[0] == '_':
+                    rel, (sub_attr, name) = attr
+                else:
+                    sub_attr, name = attr
+
+                if name not in temp:
+                    temp[name] = {}
+                temp[name][sub_attr] = instance[attr]
+
+            else:
+                temp[attr] = instance[attr]
+
+        return temp
+
+    def _flatten_json(self, instance):
+        """
+        Takes a :ref:`raw instance <raw-instance>` that has already been
+        standardized apart and flattens it.
+
+        .. :warning: important to note that relations can only exist at the top level,
+            not within subobjects. If they do exist than this function will return
+            incorrect results.
+
+        Hierarchy is represented with periods between variable names in the
+        flattened attributes. However, this process converts the attributes with
+        periods in them into a tuple of objects with an attribute as the last
+        element, this is more efficient for later processing.
+
+        :param instance: An instance to be flattened.
+        :type instance: :ref:`raw instance <raw-instance>`
+        :return: A copy of the instance flattend
+        :rtype: :ref:`flattened instance <flattened-instance>`
+
+        >>> import pprint
+        >>> flattener = Flattener()
+        >>> instance = {'a': 1, 'c1': {'b': 1, '_c': 2}}
+        >>> flat = flattener.transform(instance)
+        >>> pprint.pprint(flat)
+        {'a': 1, ('_', ('_c', 'c1')): 2, ('b', 'c1'): 1}
+        """
+        
+        temp = {}
+        for attr in instance:
+            if isinstance(instance[attr], dict):
+                for so_attr in instance[attr]:
+                    if so_attr[0] == '_':
+                        new_attr = ('_', (so_attr, attr))
+                    else:
+                        new_attr = (so_attr, attr)
+                    temp[new_attr] = instance[attr][so_attr]
+            else:
+                temp[attr] = instance[attr]
+        return temp
+
+
+class ListProcessor(Preprocessor):
+    """
+    Preprocesses out the lists, converting them into objects and relations.
+
+    This preprocessor is a pipeline of two operations. First it extracts
+    elements from any lists in the instance and makes them their own
+    subcomponents with unique names. Second it removes the lists altogether and
+    replaces them with a series of relations that both express that
+    subcomponents are elments of the list and the order that they existed in.
+    These two operations transform the list in a way that preserves the
+    semenatics of the original list but makes them compatible with Trestle's
+    understanding of component objects.
+
+    None of the list operations are part of :class:`StructureMapper
+    <concept_formation.structure_mapper.StructureMapper>`'s standard
+    pipeline.
+
+    .. warning:: The ListProcessor's undo_transform function is not guaranteed
+        to be deterministic and attempts a best guess at a partial ordering. In
+        most cases this will be fine but in complex instances with multiple lists
+        and user defined ordering relations it can break down.
+
+    
+    >>> _reset_gensym()     # Reset the symbol generator for doctesting purposes. 
+    >>> import pprint
+    >>> instance = {"att1":"val1","list1":["a","b","a","c","d"]}
+    >>> lp = ListProcessor()
+    >>> instance = lp.transform(instance)
+    >>> pprint.pprint(instance)
+    {'?o1': {'val': 'a'},
+     '?o2': {'val': 'b'},
+     '?o3': {'val': 'a'},
+     '?o4': {'val': 'c'},
+     '?o5': {'val': 'd'},
+     'att1': 'val1',
+     'list1': {},
+     ('has-element', 'list1', '?o1'): True,
+     ('has-element', 'list1', '?o2'): True,
+     ('has-element', 'list1', '?o3'): True,
+     ('has-element', 'list1', '?o4'): True,
+     ('has-element', 'list1', '?o5'): True,
+     ('ordered-list', 'list1', '?o1', '?o2'): True,
+     ('ordered-list', 'list1', '?o2', '?o3'): True,
+     ('ordered-list', 'list1', '?o3', '?o4'): True,
+     ('ordered-list', 'list1', '?o4', '?o5'): True}
+
+    >>> instance = lp.undo_transform(instance)
+    >>> pprint.pprint(instance)
+    {'att1': 'val1', 'list1': ['a', 'b', 'a', 'c', 'd']}
+
+    >>> _reset_gensym()     # Reset the symbol generator for doctesting purposes. 
+    >>> instance = {'l1':['a',{'in1':3,'in2':4},{'ag':'b','ah':'c'},12,'again']}
+    >>> lp = ListProcessor()
+    >>> instance = lp.transform(instance)
+    >>> pprint.pprint(instance)
+    {'?o1': {'val': 'a'},
+     '?o2': {'in1': 3, 'in2': 4},
+     '?o3': {'ag': 'b', 'ah': 'c'},
+     '?o4': {'val': 12},
+     '?o5': {'val': 'again'},
+     'l1': {},
+     ('has-element', 'l1', '?o1'): True,
+     ('has-element', 'l1', '?o2'): True,
+     ('has-element', 'l1', '?o3'): True,
+     ('has-element', 'l1', '?o4'): True,
+     ('has-element', 'l1', '?o5'): True,
+     ('ordered-list', 'l1', '?o1', '?o2'): True,
+     ('ordered-list', 'l1', '?o2', '?o3'): True,
+     ('ordered-list', 'l1', '?o3', '?o4'): True,
+     ('ordered-list', 'l1', '?o4', '?o5'): True}
+
+    >>> instance = lp.undo_transform(instance)
+    >>> pprint.pprint(instance)
+    {'l1': ['a', {'in1': 3, 'in2': 4}, {'ag': 'b', 'ah': 'c'}, 12, 'again']}
+
+    >>> _reset_gensym()     # Reset the symbol generator for doctesting purposes. 
+    >>> instance = {'tta':'alpha','ttb':{'tlist':['a','b',{'sub-a':'c','sub-sub':{'s':'d','sslist':['w','x','y',{'issue':'here'}]}},'g']}}
+    >>> pprint.pprint(instance)
+    {'tta': 'alpha',
+     'ttb': {'tlist': ['a',
+                       'b',
+                       {'sub-a': 'c',
+                        'sub-sub': {'s': 'd',
+                                    'sslist': ['w',
+                                               'x',
+                                               'y',
+                                               {'issue': 'here'}]}},
+                       'g']}}
+
+    >>> lp = ListProcessor()
+    >>> instance = lp.transform(instance)
+    >>> pprint.pprint(instance)
+    {'tta': 'alpha',
+     'ttb': {'?o1': {'val': 'a'},
+             '?o2': {'val': 'b'},
+             '?o3': {'sub-a': 'c',
+                     'sub-sub': {'?o4': {'val': 'w'},
+                                 '?o5': {'val': 'x'},
+                                 '?o6': {'val': 'y'},
+                                 '?o7': {'issue': 'here'},
+                                 's': 'd',
+                                 'sslist': {}}},
+             '?o8': {'val': 'g'},
+             'tlist': {}},
+     ('has-element', ('sslist', ('sub-sub', ('?o3', 'ttb'))), '?o4'): True,
+     ('has-element', ('sslist', ('sub-sub', ('?o3', 'ttb'))), '?o5'): True,
+     ('has-element', ('sslist', ('sub-sub', ('?o3', 'ttb'))), '?o6'): True,
+     ('has-element', ('sslist', ('sub-sub', ('?o3', 'ttb'))), '?o7'): True,
+     ('has-element', ('tlist', 'ttb'), '?o1'): True,
+     ('has-element', ('tlist', 'ttb'), '?o2'): True,
+     ('has-element', ('tlist', 'ttb'), '?o3'): True,
+     ('has-element', ('tlist', 'ttb'), '?o8'): True,
+     ('ordered-list', ('sslist', ('sub-sub', ('?o3', 'ttb'))), '?o4', '?o5'): True,
+     ('ordered-list', ('sslist', ('sub-sub', ('?o3', 'ttb'))), '?o5', '?o6'): True,
+     ('ordered-list', ('sslist', ('sub-sub', ('?o3', 'ttb'))), '?o6', '?o7'): True,
+     ('ordered-list', ('tlist', 'ttb'), '?o1', '?o2'): True,
+     ('ordered-list', ('tlist', 'ttb'), '?o2', '?o3'): True,
+     ('ordered-list', ('tlist', 'ttb'), '?o3', '?o8'): True}
+
+    >>> instance = lp.undo_transform(instance)
+    >>> pprint.pprint(instance)
+    {'tta': 'alpha',
+     'ttb': {'tlist': ['a',
+                       'b',
+                       {'sub-a': 'c',
+                        'sub-sub': {'s': 'd',
+                                    'sslist': ['w',
+                                               'x',
+                                               'y',
+                                               {'issue': 'here'}]}},
+                       'g']}}
+
+    """
+    def __init__(self):
+        self.processor = Pipeline(ExtractListElements(), ListsToRelations())
+
+    def transform(self, instance):
+        """
+        Extract list elements and replace lists with ordering relations.
+        """
+        return self.processor.transform(instance)        
+
+    def undo_transform(self, instance):
+        """
+        Attempt to reconstruct lists from ordering relations and add extracted
+        list elements back to constructed lists.
+        """
+        return self.processor.undo_transform(instance)
+
+class ExtractListElements(Preprocessor):
+    """
+    A pre-processor that extracts the elements of lists into their own objects
+
+    Find all lists in an instance and extract their elements into their own
+    subjects of the main instance.
+
+    This is a first subprocess of the :class:`ListProcessor
+    <concept_formation.preprocessor.ListProcessor>`. None of the list operations
+    are part of :class:`StructureMapper
+    <concept_formation.structure_mapper.StructureMapper>`'s standard pipeline.
+
+    >>> _reset_gensym()     # Reset the symbol generator for doctesting purposes. 
+    >>> import pprint
+    >>> instance = {"a":"n","list1":["test",{"p":"q","j":"k"},{"n":"m"}]}
+    >>> pp = ExtractListElements()
+    >>> instance = pp.transform(instance)
+    >>> pprint.pprint(instance)
+    {'?o1': {'val': 'test'},
+     '?o2': {'j': 'k', 'p': 'q'},
+     '?o3': {'n': 'm'},
+     'a': 'n',
+     'list1': ['?o1', '?o2', '?o3']}
+
+    >>> _reset_gensym()     # Reset the symbol generator for doctesting purposes. 
+    >>> import pprint
+    >>> instance = {"att1":"V1",'subobj':{"list1":["a","b","c",{"B":"C","D":"E"}]}}
+    >>> pprint.pprint(instance)
+    {'att1': 'V1', 'subobj': {'list1': ['a', 'b', 'c', {'B': 'C', 'D': 'E'}]}}
+    >>> pp = ExtractListElements()
+    >>> instance = pp.transform(instance)
+    >>> pprint.pprint(instance)
+    {'att1': 'V1',
+     'subobj': {'?o1': {'val': 'a'},
+                '?o2': {'val': 'b'},
+                '?o3': {'val': 'c'},
+                '?o4': {'B': 'C', 'D': 'E'},
+                'list1': ['?o1', '?o2', '?o3', '?o4']}}
+    >>> instance = pp.undo_transform(instance)
+    >>> pprint.pprint(instance)
+    {'att1': 'V1', 'subobj': {'list1': ['a', 'b', 'c', {'B': 'C', 'D': 'E'}]}}
+
+    """
+    def transform(self, instance):
+        """
+        Find all lists in an instance and extract their elements into their own
+        subjects of the main instance.
+        """
+        new_instance = self._extract(instance)
+        return new_instance
+
+    def undo_transform(self, instance):
+        """
+        Undoes the list element extraction operation.
+        """
+        return self._undo_extract(instance)
+
+    def _undo_extract(self,instance):
+        """
+        Reverses the list element extraction process
+        """
+        new_instance = {}
+        lists = {}
+        elements = {}
+
+        for a in instance:
+            if isinstance(instance[a],list):
+                lists[a] = True
+                new_list = []
+                for i in range(len(instance[a])):
+                    elements[instance[a][i]] = True
+                    obj = self._undo_extract(instance[instance[a][i]])
+
+                    if "val" not in obj:
+                        new_list.append(obj)
+                    else:
+                        new_list.append(obj["val"])
+                new_instance[a] = new_list
+
+        for a in instance:
+            if isinstance(instance[a],list) or a in elements:
+                continue
+            elif isinstance(instance[a], dict):
+                new_instance[a] = self._undo_extract(instance[a])
+            else:
+                new_instance[a] = instance[a]
+
+        return new_instance
+
+    def _extract(self,instance):
+        """
+        
+
+        Unlike the utils.extract_components function this one will extract ALL
+        elements into their own objects not just object literals
+        """
+        new_instance = {}
+        for a in instance.keys():
+            if isinstance(instance[a],list):
+
+                if a[0] == '_':
+                    new_instance[a] = str(instance[a])
+                    continue
+
+                new_list = []
+                for el in instance[a]:
+                    
+                    # TODO do we want to deep copy in the case we find a dict?
+                    if isinstance(el,dict):
+                        new_obj = el
+                    else :
+                        new_obj = {"val": el}
+
+                    new_att = gensym()
+                    new_instance[new_att] = self._extract(new_obj)
+                    new_list.append(new_att)
+
+                new_instance[a] = new_list
+
+            elif isinstance(instance[a],dict):
+                new_instance[a] = self._extract(instance[a])
+            else :
+                new_instance[a] = instance[a]
+
+        return new_instance
+
+class ListsToRelations(Preprocessor):
+    """
+    Converts an object with lists into an object with sub-objects and list
+    relations.
+
+    This is a second subprocess of the :class:`ListProcessor
+    <concept_formation.preprocessor.ListProcessor>`. None of the list operations
+    are part of :class:`StructureMapper
+    <concept_formation.structure_mapper.StructureMapper>`'s standard pipeline.
+
+    >>> _reset_gensym()     # Reset the symbol generator for doctesting purposes. 
+    >>> ltr = ListsToRelations()
+    >>> import pprint
+    >>> instance = {"list1":['a','b','c']}
+    >>> instance = ltr.transform(instance)
+    >>> pprint.pprint(instance)
+    {'list1': {},
+     ('has-element', 'list1', 'a'): True,
+     ('has-element', 'list1', 'b'): True,
+     ('has-element', 'list1', 'c'): True,
+     ('ordered-list', 'list1', 'a', 'b'): True,
+     ('ordered-list', 'list1', 'b', 'c'): True}
+    
+    >>> instance = {"list1":['a','b','c'],"list2":['w','x','y','z']}
+    >>> instance = ltr.transform(instance)
+    >>> pprint.pprint(instance)
+    {'list1': {},
+     'list2': {},
+     ('has-element', 'list1', 'a'): True,
+     ('has-element', 'list1', 'b'): True,
+     ('has-element', 'list1', 'c'): True,
+     ('has-element', 'list2', 'w'): True,
+     ('has-element', 'list2', 'x'): True,
+     ('has-element', 'list2', 'y'): True,
+     ('has-element', 'list2', 'z'): True,
+     ('ordered-list', 'list1', 'a', 'b'): True,
+     ('ordered-list', 'list1', 'b', 'c'): True,
+     ('ordered-list', 'list2', 'w', 'x'): True,
+     ('ordered-list', 'list2', 'x', 'y'): True,
+     ('ordered-list', 'list2', 'y', 'z'): True}
+
+    >>> _reset_gensym()     # Reset the symbol generator for doctesting purposes. 
+    >>> ltr = ListsToRelations()
+    >>> import pprint
+    >>> instance = {'o1': {"list1":['c','b','a']}}
+    >>> instance = ltr.transform(instance)
+    >>> pprint.pprint(instance)
+    {'o1': {'list1': {}},
+     ('has-element', ('list1', 'o1'), 'a'): True,
+     ('has-element', ('list1', 'o1'), 'b'): True,
+     ('has-element', ('list1', 'o1'), 'c'): True,
+     ('ordered-list', ('list1', 'o1'), 'b', 'a'): True,
+     ('ordered-list', ('list1', 'o1'), 'c', 'b'): True}
+
+    >>> instance = ltr.undo_transform(instance)
+    >>> pprint.pprint(instance)
+    {'o1': {'list1': ['c', 'b', 'a']}}
+    """
+
+    def transform(self, instance):
+        return self._lists_to_relations(instance)
+
+    def undo_transform(self, instance):
+        """
+        Traverse the instance and turns each set of totally ordered list
+        relations into a list.
+        
+        If there is a cycle or a partial ordering, than the relations are not
+        converted and left as they are. 
+        """
+        return self._relations_to_lists(instance)
+
+    def _relations_to_lists(self, instance, path=None):       
+        new_instance = {}
+
+        elements = {}
+        order = {}
+        originals = {}
+
+        for attr in instance:
+            if isinstance(attr, tuple) and (attr[0] == 'has-element'):
+                rel, lname, ele = attr
+                if lname not in elements:
+                    elements[lname] = []
+                elements[lname].append(ele)
+
+                if lname not in originals:
+                    originals[lname] = []
+                originals[lname].append((attr, instance[attr]))
+            
+            elif isinstance(attr, tuple) and attr[0] == 'ordered-list':
+                rel, lname, ele1, ele2 = attr
+
+                if lname not in order:
+                    order[lname] = []
+
+                order[lname].append((ele1, ele2))
+
+                if lname not in originals:
+                    originals[lname] = []
+                originals[lname].append((attr, instance[attr]))
+
+            else:
+                new_instance[attr] = instance[attr]
+
+        for l in elements:
+            new_list = [elements[l].pop(0)]
+            change = True
+
+            while len(elements[l]) > 0 and change:
+                change = False
+            
+                # chain to front
+                front = True
+                while front is not None:
+                    front = None
+                    for a,b in order[l]:
+                        if b == new_list[0]:
+                            change = True
+                            front = (a,b)
+                            elements[l].remove(a)
+                            new_list.insert(0, a)
+                            break
+                    if front is not None:
+                        order[l].remove(front)
+                
+                # chain to end
+                back = True
+                while back is not None:
+                    back = None
+                    for a,b in order[l]:
+                        if a == new_list[-1]:
+                            change = True
+                            back = (a,b)
+                            elements[l].remove(b)
+                            new_list.append(b)
+                            break
+                    if back is not None:
+                        order[l].remove(back)
+            
+            if len(elements[l]) == 0:
+                path = self._get_path(l)
+                current = new_instance
+                while len(path) > 1:
+                    current = current[path.pop(0)]
+                current[path[0]] = new_list
+            else:
+                for attr, val in originals:
+                    new_instance[attr] = val
+
+        return new_instance
+
+    def _get_path(self, path):
+        if isinstance(path, tuple) and len(path) == 2:
+            return self._get_path(path[1]) + [path[0]]
+        else:
+            return [path]
+
+    def _lists_to_relations(self, instance, current=None, top_level=None):
+        new_instance = {}
+        if top_level is None:
+            top_level = new_instance
+
+        for attr in instance.keys():
+            if current is None:
+                lname = attr
+            else:
+                lname = (attr, current)
+
+            if isinstance(instance[attr], list):
+                new_instance[attr] = {}
+
+                for i in range(len(instance[attr])-1):
+                    rel = ("ordered-list", lname, str(instance[attr][i]),
+                           str(instance[attr][i+1]))
+                    top_level[rel] = True
+
+                    rel = ("has-element", lname, instance[attr][i])
+                    top_level[rel] = True
+
+                if len(instance[attr]) > 0:
+                    rel = ('has-element', lname, instance[attr][-1])
+                    top_level[rel] = True
+
+                #if isinstance(lname, tuple):
+                #    rel = ('has-component', current, lname)
+                #    top_level[rel] = True
+
+            elif isinstance(instance[attr],dict):
+                new_instance[attr] = self._lists_to_relations(instance[attr],
+                                                        lname,
+                                                        top_level)
+            else:
+                new_instance[attr] = instance[attr]
+        
+        return new_instance
+
+class SubComponentProcessor(Preprocessor):
+    """
+    Moves sub-objects to be top-level objects and adds has-component relations
+    to preserve semantics.
+
+    This process is primairly used to speed up matching by having all sub-
+    component objects exist as their own top level objects with relations
+    describing their original position in the hierarchy.
+
+    This is the third operation in :class:`StructureMapper
+    <concept_formation.structure_mapper.StructureMapper>`'s standard
+    pipeline.
+
+    .. warning:: This assumes that the :class:`NameStandardizer
+        <concept_formation.preprocessor.NameStandardizer>` has been run on the
+        instance first otherwise there can be name collisions.
+
+    >>> _reset_gensym()     # Reset the symbol generator for doctesting purposes. 
+    >>> import pprint
+    >>> psc = SubComponentProcessor()
+    >>> instance = {"a1":"v1","sub1":{"a2":"v2","a3":3},"sub2":{"a4":"v4","subsub1":{"a5":"v5","a6":"v6"},"subsub2":{"subsubsub":{"a8":"V8"},"a7":7}}}
+    >>> pprint.pprint(instance)
+    {'a1': 'v1',
+     'sub1': {'a2': 'v2', 'a3': 3},
+     'sub2': {'a4': 'v4',
+              'subsub1': {'a5': 'v5', 'a6': 'v6'},
+              'subsub2': {'a7': 7, 'subsubsub': {'a8': 'V8'}}}}
+    >>> instance = psc.transform(instance)
+    >>> pprint.pprint(instance)
+    {'a1': 'v1',
+     'sub1': {'a2': 'v2', 'a3': 3},
+     'sub2': {'a4': 'v4'},
+     'subsub1': {'a5': 'v5', 'a6': 'v6'},
+     'subsub2': {'a7': 7},
+     'subsubsub': {'a8': 'V8'},
+     ('has-component', 'sub2', 'subsub1'): True,
+     ('has-component', 'sub2', 'subsub2'): True,
+     ('has-component', 'subsub2', 'subsubsub'): True}
+    >>> instance = psc.undo_transform(instance)
+    >>> pprint.pprint(instance)
+    {'a1': 'v1',
+     'sub1': {'a2': 'v2', 'a3': 3},
+     'sub2': {'a4': 'v4',
+              'subsub1': {'a5': 'v5', 'a6': 'v6'},
+              'subsub2': {'a7': 7, 'subsubsub': {'a8': 'V8'}}}}
+    """
+    
+    def transform(self, instance):
+        """
+        Travese the instance for objects that contain subobjects and lifts the
+        subobjects to be their own objects at the top level of the instance. 
+        """
+        return self._hoist_sub_objects(instance)
+
+    def undo_transform(self, instance):
+        """
+        Removes the has-component relations by adding the elements as
+        subobjects.
+
+        If a objects is a child in multiple has-component relationships than it
+        is left in relational form (i.e., it cannot be expressed in sub-object
+        form).
+        """
+        return self._add_sub_objects(instance)
+
+    def _add_sub_objects(self, instance):
+        new_instance = {}
+
+        parents = {}
+        children = {}
+        leave_alone = set()
+
+        for attr in instance:
+            if isinstance(attr, tuple) and attr[0] == 'has-component':
+                rel, parent, child = attr
+                if child in leave_alone:
+                    new_instance[attr] = instance[attr]
+                elif child in parents:
+                    new_instance[attr] = instance[attr]
+                    rel = ('has-component', parents[child],
+                           children[parents[child]])
+                    new_instance[rel] = True
+                    leave_alone.add(child)
+
+                    p = parents[child]
+                    del children[p]
+                    del parents[child]
+                else:
+                    parents[child] = parent
+                    children[parent] = child
+            else:
+                new_instance[attr] = deepcopy(instance[attr])
+
+        while True:
+            child = None
+            for c in parents:
+                if c not in children:
+                    child = c
+                    break
+            if child is not None:
+                new_instance[parents[child]][child] = new_instance[child]
+                del new_instance[child]
+                dlist = [ele for ele in children if children[ele] == child]
+                for ele in dlist:
+                    del children[ele]
+                del parents[child]
+            else:
+                break
+
+        return new_instance
+
+    def _hoist_sub_objects(self, instance):        
+        new_instance = {}
+        
+        for a in instance.keys() :
+            # this is a subobject
+            if isinstance(instance[a],dict):
+                new_instance[a] = self._hoist_sub_objects_rec(instance[a],a,new_instance)
+            else :
+                new_instance[a] = instance[a]
+
+        return new_instance
+
+    def _hoist_sub_objects_rec(self, sub, attr, top_level):
+        """
+        The recursive version of subobject hoisting.
+        """
+        new_sub = {}
+        for a in sub.keys():
+            # this is a sub-sub object
+            if isinstance(sub[a],dict):
+                top_level[a] = self._hoist_sub_objects_rec(sub[a],a,top_level)
+                rel = ("has-component", str(attr), str(a))
+                top_level[rel] = True
+            else :
+                new_sub[a] = sub[a]
+        return new_sub
+
+
+
+class ObjectVariablizer(Preprocessor):
+    """
+    Converts all attributes with dictionary values into variables by adding a
+    question mark.
+
+    Attribute names beginning with `?` are treated as bindable variables while
+    all other attributes names are considered constants. This process searches
+    through an instances and variablizes attributes that might not have been
+    defined this way in the original data.
+    
+    This is a helper function preprocessor and so is not part of
+    :class:`StructureMapper
+    <concept_formation.structure_mapper.StructureMapper>`'s standard pipeline.
+
+    >>> import pprint
+    >>> instance = {"ob1":{"myX":12.4,"myY":13.1,"myType":"square"},"ob2":{"myX":9.5,"myY":12.6,"myType":"rect"}}
+    >>> ov = ObjectVariablizer()
+    >>> instance = ov.transform(instance)
+    >>> pprint.pprint(instance)
+    {'?ob1': {'myType': 'square', 'myX': 12.4, 'myY': 13.1},
+     '?ob2': {'myType': 'rect', 'myX': 9.5, 'myY': 12.6}}
+    >>> instance = ov.undo_transform(instance)
+    Traceback (most recent call last):
+        ...
+    NotImplementedError: no reverse transformation currently implemented
+
+    """
+    def transform(self, instance):
+        return self._variablize(instance)
+
+    def undo_transform(self, instance):
+        raise NotImplementedError("no reverse transformation currently implemented")
+
+    def _variablize(self, instance, mapping={}, prefix=None):
+        new_instance = {}
+
+        mapping = {}
+        relations = []
+
+        for attr in instance:
+            if prefix == None:
+                prefix = attr
+            else:
+                prefix = (attr, prefix)
+
+            if isinstance(attr, tuple):
+                relations.append(attr)
+
+            elif isinstance(instance[attr], dict):
+                name = attr
+                if attr[0] != '?':
+                    name = '?' + attr
+                new_instance[name] = self._variablize(instance[attr], 
+                                                     mapping, prefix)
+            else:
+                new_instance[attr] = instance[attr]
+
+        for rel in relations:
+            new_instance[rename_relation(rel, mapping)] = instance[rel]
+
+        return new_instance