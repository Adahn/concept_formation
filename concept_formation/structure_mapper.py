"""

This module contains all of the core functions for Trestle's structure mapping
and flattening procedures. The core function in this process is
:meth:`structure_map` with most of the remaning functions being sub-procedures of
the core process.

Throughout this module we refer to instances in several different stages of the
structure mapping process. Here is a description of what each stage means:

.. _raw-instance:

* **raw instance** - The original state of the instance. Conventionally this is assumed to be
  the result of ``json.load()``). All component atributes have their original names
  and refer to dictionaries with their own attribute values and all relations are full lists.

.. _standard-instance:

* **standardized instance** - An instance where all components have been
  renamed, both in the instance and in relations, to have unique names to prevent
  collisions in the mapping process. (e.g. ``{a:{b:2}, c:{d:{x:1,y:2}}}`` -> ``{o1:{b:2}, o2:{o3:{x:1,y:2}}}``)

.. _flattened-instance:

* **flattened instance** - An instance where component attributes are flattened
  using a dot notation (e.g. ``o1:{b:1}`` -> ``o1.b:1``) and relations have been
  turned into tuples (e.g. ``rel:['before', 'o1', 'o2']`` -> ``('before', 'o1',
  'o2'):True``)

.. _fully-mapped:

* **mapped instance** - A fully structure mapped instance with component
  attributes renamed, both in the instance and its relations. And components
  flattened using dot notation. This is the final result of the overall process.

"""
from __future__ import print_function
from __future__ import unicode_literals
from __future__ import absolute_import
from __future__ import division

from concept_formation import search

_gensym_counter = 0;

def gensym():
    """Generates unique names for naming renaming apart objects.

    :return: a unique object name
    :rtype: 'o'+counter
    """
    global _gensym_counter
    _gensym_counter += 1
    return 'o' + str(_gensym_counter)

def standardize_apart_names(instance, mapping = {}):
    """
    Given a :ref:`raw instance <raw-instance>` rename all the components so they
    have unique names.

    :warning: relations cannot have dictionaries as values (i.e., cannot be
    subojects).
    :warning: relations can only exist at the top level, not in sub-objects.

    This will rename component attirbutes as well as any occurance of the
    component's name within relation attributes. This renaming is necessary to
    allow for a search between possible mappings without collisions.

    :param instance: An instance to be named apart.
    :param mapping: An existing mapping to add new mappings to; used for
    recursive calls.
    :type instance: :ref:`raw instance <raw-instance>`
    :return: an instance with component attributes renamed
    :rtype: :ref:`standardized instance <standard-instance>`
    >>> import pprint
    >>> instance = {'nominal': 'v1', 'numeric': 2.3, 'c1': {'a1': 'v1'}, 'c2': {'a2': 'v2'}, '(relation1 c1 c2)': True, 'lists': ['s1', 's2', 's3'], '(relation2 c1 (relation3 c2))': 4.3}
    >>> standard = standardize_apart_names(instance)
    >>> pprint.pprint(standard)
    {'lists': ['s1', 's2', 's3'],
     'nominal': 'v1',
     'numeric': 2.3,
     'o13': {'a1': 'v1'},
     'o14': {'a2': 'v2'},
     (('relation1',), ('o13', ''), ('o14', '')): True,
     (('relation2',), ('o13', ''), (('relation3',), ('o14', ''))): 4.3}
    """
    new_instance = {}
    relations = []

    for attr in sorted(instance):
        if attr[0] == '(':
            relations.append((attr, instance[attr]))
        elif isinstance(instance[attr], dict):
            mapping[attr] = gensym()
            new_instance[mapping[attr]] = standardize_apart_names(instance[attr], mapping)
        else:
            new_instance[attr] = instance[attr]

    for relation, val in relations:
        new_instance[rename_relation(tuplize_relation(relation, mapping), mapping)] = val

    return new_instance

def tuplize_relation_elements(elements, mapping):
    """
    Converts a relation element into a tuple for efficient
    processing.
    
    >>> mapping = {'o1': 'c1', 'o2': 'c2'}
    >>> ele1 = 'o1'
    >>> tuplize_relation_elements(ele1, mapping)
    ('o1', '')
    >>> ele2 = "o1.o2.a"
    >>> tuplize_relation_elements(ele2, mapping)
    ('o1', 'o2', 'a')
    >>> ele3 = ('o1', ('o1.o2.a',))
    >>> tuplize_relation_elements(ele3, mapping)
    (('o1', ''), (('o1', 'o2', 'a'),))
    """
    if isinstance(elements, tuple):
        return tuple([tuplize_relation_elements(ele, mapping) for ele in elements])
    
    elements = elements.split('.')
    if elements[-1] in mapping:
        elements.append('')

    return tuple(elements)

def tuplize_relation(relation, mapping={}) :
    """
    Converts a string formatted relation into a tuplized relation. It requires
    the mapping so that it can convert the period separated object references
    correctly into presplit tuples for efficient processing.

    :param attr: The relational attribute formatted as a string
    :type attr: string
    :param mapping: A dictionary of mappings with component names as keys. Just
    the keys are used (i.e., as a set) to determine if elements in the relation
    are objects.
    :type mapping: dict
    :return: A new relational attribute in tuple format
    :rtype: tuple

    >>> relation = '(foo1 o1 (foo2 o2 o3))'
    >>> mapping = {'o1': 'sk1', 'o2': 'sk2', 'o3': 'sk3'}
    >>> tuplize_relation(relation, mapping)
    (('foo1',), ('o1', ''), (('foo2',), ('o2', ''), ('o3', '')))
    """
    stack = [[]]

    for val in relation.split(' '):
        end = 0

        if val[0] == '(':
            stack.append([])
            val = val[1:]

        while val[-1] == ')':
            end += 1
            val = val[:-1]
        
        current = stack[-1]
        current.append(val)
        
        while end > 0:
            last = tuple(stack.pop())
            current = stack[-1]
            current.append(last)
            end -= 1

    final = tuple(stack[-1][-1])
    final = tuplize_relation_elements(final, mapping)
    return final

def stringify_relation(relation):
    """
    Converts a tupleized relation into a string formated relation.

    >>> relation = ('foo1', 'o1', ('foo2', 'o2', 'o3'))
    >>> stringify_relation(relation)
    '(foo1 o1 (foo2 o2 o3))'
    """
    temp = [stringify_relation(ele) if isinstance(ele, tuple) else ele for ele in relation]
    return "(" + " ".join(temp) + ")"

def rename_relation(relation, mapping):
    """
    Takes a tuplized relational attribute (e.g., ('before', 'o1', 'o2')) and
    a mapping and renames the components based on mapping.

    :param attr: The relational attribute containing components to be renamed
    :type attr: tuple
    :param mapping: A dictionary of mappings between component names
    :type mapping: dict
    :return: A new relational attribute with components renamed
    :rtype: tuple

    >>> relation = ('foo1', 'o1', ('foo2', 'o2', 'o3'))
    >>> mapping = {'o1': 'o100', 'o2': 'o200', 'o3': 'o300'}
    >>> rename_relation(relation, mapping)
    ('foo1', 'o100', ('foo2', 'o200', 'o300'))
    """
    new_relation = []

    for v in relation:
        if isinstance(v, tuple):
            new_relation.append(rename_relation(v, mapping))
        #elif "." in v:
        #    new_v = []
        #    for ele in v.split("."):
        #        if ele in mapping:
        #            new_v.append(mapping[ele])
        #        else:
        #            new_v.append(ele)
        #    new_relation.append(".".join(new_v))
        else:
            if v in mapping:
                new_relation.append(mapping[v])
            else:
                new_relation.append(v)

    return tuple(new_relation)
    

def get_component_names(instance):
    """
    Given  a :ref:`flattened instance <flattened-instance>` or a concept's
    probability table return a list of all of the component names.

    :param instance: An instance or a concept's probability table.
    :type instance: :ref:`raw instance <raw-instance>` or dict
    :return: A list of all of the component names present in the instance
    :rtype: [str, str, ...]

    >>> instance = {('c1', 'a'): 0, ('c2','a'): 0, ('_c3', '_a'): 0}
    >>> names = get_component_names(instance)
    >>> sorted(names)
    ['c1', 'c2', 'c3']
    """
    names = set()
    for attr in instance:
        if isinstance(attr, tuple) and isinstance(attr[0], tuple):
            continue
        if isinstance(attr, tuple):
            for ele in attr[:-1]:
                if ele[0] == '_':
                    names.add(ele[1:])
                else:
                    names.add(ele)

    return list(names)

def renameComponent(attr, mapping):
    """Takes a component attribute (e.g., o1.o2) and renames the 
    components given a mapping.

    :param attr: The attribute to be renamed
    :type attr: str
    :param mapping: A dictionary of mappings between component names
    :type mapping: dict
    :return: The attribute's new name
    :rtype: str

    >>> attr = "c1.c2.a"
    >>> mapping = {'c1': 'o1', 'c2': 'o2'}
    >>> renameComponent(attr, mapping)
    'o1.o2.a'

    >>> attr = "_c1._c2._a"
    >>> mapping = {'c1': 'o1', 'c2': 'o2'}
    >>> renameComponent(attr, mapping)
    '_o1._o2._a'
    """
    new_attr = []
    att_split = attr.split('.')
    for name in att_split[:-1]:
        if name[0] == "_":
            new_attr.append(mapping[name[1:]])
        else:
            new_attr.append(mapping[name])

    if att_split[-1][0] == "_":
        new_attr.append(att_split[-1][1:])
    else:
        new_attr.append(att_split[-1])

    if attr[0] == "_":
        return "_" + "._".join(new_attr)
    else:
        return ".".join(new_attr)

def renameRelation(attr, mapping):
    """Takes a relational attribute (e.g., (before o1 o2)) and renames
    the components based on mapping.

    :param attr: The relational attribute containing components to be renamed
    :type attr: tuple
    :param mapping: A dictionary of mappings between component names
    :type mapping: dict
    :return: A new relational attribute with components renamed
    :rtype: tuple

    >>> attr = ('before', 'c1', 'c2')
    >>> mapping =  {'c1': 'o1', 'c2': 'o2'}
    >>> renameRelation(attr, mapping)
    ('before', 'o1', 'o2')
    """
    temp = []
    for idx, val in enumerate(attr):
        if idx == 0:
            temp.append(val)
        else:
            new_attr = [mapping[name] if name in mapping else name for name in
                        val.split(".")]
            temp.append(".".join(new_attr))
    return tuple(temp)

def renameFlat(instance, mapping):
    """Given a :ref:`flattened instance <flattened-instance>` and a mapping (type =
    dict) rename the components and relations and return the renamed instance.

    :param instance: An instance to be renamed according to a mapping
    :type instance: :ref:`flattened instance <flattened-instance>`
    :param mapping: :param mapping: A dictionary of mappings between component names
    :type mapping: dict
    :return: A copy of the instance with components and relations renamed
    :rtype: :ref:`mapped instance <fully-mapped>`

    >>> import pprint
    >>> instance = {'c1.a': 1, ('good', 'c1'): True}
    >>> mapping = {'c1': 'o1'}
    >>> renamed = renameFlat(instance,mapping)
    >>> pprint.pprint(renamed)
    {'o1.a': 1, ('good', 'o1'): True}
    """
    for attr in instance:
        if isinstance(attr, tuple):
            continue
        for name in attr.split('.')[:-1]:
            if name[0] == "_":
                name = name[1:]
            if name not in mapping:
                mapping[name] = name

    temp_instance = {}

    for attr in instance:
        if isinstance(attr, tuple):
            temp_instance[renameRelation(attr, mapping)] = instance[attr]
        elif "." in attr:
            temp_instance[renameComponent(attr, mapping)] = instance[attr]
        else:
            temp_instance[attr] = instance[attr]

    return temp_instance

def flatten_json(instance):
    """
    Takes a :ref:`raw instance <raw-instance>` that has already been
    standardized apart and flattens it.

    :warning: important to note that relations can only exist at the top level,
    not within subobjects. If they do exist than this function will return
    incorrect results.

    Hierarchy is represented with periods between variable names in the
    flattened attributes. However, this process converts the attributes with
    periods in them into a tuple of objects with an attribute as the last
    element, this is more efficient for later processing.

    :param instance: An instance to be flattened.
    :type instance: :ref:`raw instance <raw-instance>`
    :return: A copy of the instance flattend
    :rtype: :ref:`flattened instance <flattened-instance>`

    >>> import pprint
    >>> instance = {'a': 1, 'c1': {'b': 1, '_c': 2}}
    >>> flat = flatten_json(instance)
    >>> pprint.pprint(flat)
    {'a': 1, ('_c1', '_c'): 2, ('c1', 'b'): 1}
    """
    temp = {}
    for attr in instance:
        if isinstance(instance[attr], dict):
            subobject = flatten_json(instance[attr])
            for so_attr in subobject:
                if isinstance(so_attr, tuple):
                    if so_attr[0][0] == '_':
                        new_attr = ('_' + attr) + so_attr
                    else:
                        new_attr = (attr) + so_attr
                elif so_attr[0] == '_':
                    new_attr = ('_' + attr, so_attr)
                else:
                    new_attr = (attr, so_attr)
                temp[new_attr] = subobject[so_attr]
        else:
            temp[attr] = instance[attr]
    return temp

def _traverseStructure(path, instance):
    """Given an instance dict to the given subobject for the given path.
    Creates subobjects if they do not exist.

    Essentially this ensures that subdictionaries exist to accept values from a
    flat instance.

    >>> x = {}
    >>> _traverseStructure(['c1', 'c2'], x)
    {}
    >>> x
    {'c1': {'c2': {}}}
    """
    curr = instance
    for obj in path:
        if obj not in curr:
            curr[obj] = {}
        curr = curr[obj]
    return curr

def structurizeJSON(instance):
    """Takes a :ref:`flattened instance <flattened-instance>` and adds the
    structure back in. 

    This essentially "undoes" the flattening process, however any renaming that
    may have been performed is not undone.

    :param instance: A instance to be re-structured
    :type instance: :ref:`flattened instance <flattened-instance>`
    :return: the instance with structure reproduced from the flattened information
    :rtype: :ref:`standardized instance <standard-instance>`

    >>> instance = {'c1.c2.a': 1}
    >>> structurizeJSON(instance)
    {'c1': {'c2': {'a': 1}}}
    """
    temp = {}
    for attr in instance:
        if isinstance(attr, tuple):
            relation = []
            path = []
            for i,v in enumerate(attr):
                if i == 0:
                    relation.append(v)
                elif v in instance:
                    path = v.split('.')
                    relation.append('.'.join(path[-2:]))
                    path = path[:-2]
                else:
                    path = v.split('.')
                    relation.append(path[-1])
                    path = path[:-1]
            obj = _traverseStructure(path, temp)
            obj[tuple(relation)] = True

        elif "." in attr:
            path = [p[1:] if p[0] == "_" else p for p in attr.split('.')]
            subatt = path[-1]
            path = path[:-1]
            curr = _traverseStructure(path, temp)
            if attr[0] == "_":
                curr["_" + subatt] = instance[attr]
            else:
                curr[subatt] = instance[attr]

        else:
            temp[attr] = instance[attr]

    return temp

def bind_flat_attr(attr, mapping, unnamed):
    """
    Renames an attribute given a mapping.

    :param attr: The attribute to be renamed
    :type attr: str or tuple
    :param mapping: A dictionary of mappings between component names
    :type mapping: dict
    :param unnamed: A list of components that are not yet mapped.
    :type unnamed: dict
    :return: The attribute's new name or ``None`` if the mapping is incomplete
    :rtype: str

    >>> attr = (('before',), ('c1',''), ('c2',''))
    >>> mapping = {'c1': 'o1', 'c2':'o2'}
    >>> bind_flat_attr(attr, mapping, {})
    (('before',), ('o1', ''), ('o2', ''))

    If the mapping is incomplete then returns ``None`` (nothing) 

    >>> attr = (('before',), ('c1',''), ('c2',''))
    >>> mapping = {'c1': 'o1'}
    >>> bind_flat_attr(attr, mapping, {'c2'}) is None
    True

    >>> bind_flat_attr((('<',), ('o2','a'), ('o1','a')), {'o1': 'c1'}, {'o2'}) is None
    True

    >>> bind_flat_attr((('<',), ('o2','a'), ('o1','a')), {'o1': 'c1', 'o2': 'c2'}, {}) is None
    False
    """
    for o in unnamed:
        if contains_component(o, attr):
            return None

    if isinstance(attr, tuple):
        return rename_relation(attr, mapping)
    else:
        return attr

def contains_component(component, attr):
    """
    Return ``True`` if the given component name is in the attribute, either as
    part of a hierarchical name or within a relations otherwise ``False``.

    :param component: A component name
    :type component: str
    :param attr: An attribute name
    :type atte: str
    :return: ``True`` if the component name exists inside the attribute name
             ``False`` otherwise
    :rtype: bool

    >>> contains_component('c1', ('c2', 'c1', 'a'))
    True
    >>> contains_component('c3', ('before', 'c1', 'c2'))
    False
    """
    if isinstance(attr, tuple) and isinstance(attr[0], tuple):
        for ele in attr:
            if contains_component(component, ele) is True:
                return True

    elif isinstance(attr, tuple):
        for ele in attr[:-1]:
            if contains_component(component, ele) is True:
                return True

    elif component == attr:
        return True
    
    return False

def flat_match(concept, instance, optimal=False):
    """
    Given a concept and instance this function returns a mapping  that can be
    used to rename components in the instance. The mapping returned maximizes
    similarity between the instance and the concept.

    The mapping search can be performed in an optimal way (using A* search) to
    guarantee the best possible mapping at the expense of performance or in an
    greedy way (using Beam search) to find a sufficient solution in less time.
    
    .. note:: If the instance contains no relational attributes then the optimal
       and greedy searches will be identical.

    :param concept: A concept to map the instance to
    :type concept: TrestleNode
    :param instance: An instance to be mapped to the concept
    :type instance: :ref:`flattened instance <flattened-instance>`
    :param optimal: If True the mapping will be optimal (using A* Search) otherwise it will be greedy (using Beam Search).
    :type optimal: bool
    :return: a mapping for renaming components in the instance.
    :rtype: dict

    """
    inames = frozenset(get_component_names(instance))
    cnames = frozenset(get_component_names(concept.av_counts))

    if(len(inames) == 0 or
       len(cnames) == 0):
        return {}

    initial = search.Node((frozenset(), inames, cnames), extra=(concept,
                                                                instance))
    if optimal:
        solution = next(search.BestFGS(initial, _flat_match_successor_fn, _flatMatchGoalTestFn,
                                _flatMatchHeuristicFn))
    else:
        solution = next(search.BeamGS(initial, _flat_match_successor_fn, _flatMatchGoalTestFn,
                           _flatMatchHeuristicFn, initialBeamWidth=1))
    #print(solution.cost)

    if solution:
        mapping, unnamed, availableNames = solution.state
        return {a:v for a,v in mapping}
    else:
        return None

def _flat_match_successor_fn(node):
    """
    Given a node (mapping, instance, concept), this function computes the
    successor nodes where an additional mapping has been added for each
    possible additional mapping. 

    See the :mod:`concept_formation.search` library for more details.
    """
    mapping, inames, availableNames = node.state
    concept, instance = node.extra

    for n in inames:
        reward = 0
        m = {a:v for a,v in mapping}
        m[n] = n
        for attr in instance:
            if not contains_component(n, attr):
                continue
            new_attr = bindFlatAttr(attr, m, inames)
            if new_attr:
                reward += concept.attr_val_guess_gain(new_attr, instance[attr])

        yield search.Node((mapping.union(frozenset([(n, n)])), inames -
                    frozenset([n]), availableNames), node, n + ":" + n,
                   node.cost - reward, node.depth + 1, node.extra)

        for new in availableNames:
            reward = 0
            m = {a:v for a,v in mapping}
            m[n] = new
            for attr in instance:
                if not containsComponent(n, attr):
                    continue
                new_attr = bindFlatAttr(attr, m, inames)
                if new_attr:
                    reward += concept.attr_val_guess_gain(new_attr,
                                                          instance[attr])
            yield search.Node((mapping.union(frozenset([(n, new)])), inames -
                                      frozenset([n]), availableNames -
                                      frozenset([new])), node, n + ":" + new,
                        node.cost - reward, node.depth + 1, node.extra)


def _flatMatchHeuristicFn(node):
    """
    Considers all partial matches for each unbound attribute and assumes that
    you get the highest guess_gain match. This provides an over estimation of
    the possible reward (i.e., is admissible).

    See the :mod:`concept_formation.search` library for more details.
    """
    mapping, unnamed, availableNames = node.state
    concept, instance = node.extra

    h = 0
    m = {a:v for a,v in mapping}
    for attr in instance:
        new_attr = bindFlatAttr(attr, m, unnamed)
        if not new_attr:
            best_attr_h = [concept.attr_val_guess_gain(cAttr, instance[attr]) for
                               cAttr in concept.av_counts if
                               isPartialMatch(attr, cAttr, m, unnamed)]

            if len(best_attr_h) > 0:
                h -= max(best_attr_h)

    return h

def _flatMatchGoalTestFn(node):
    """
    Returns True if every component in the original instance has been renamed
    in the given node.

    See the :mod:`concept_formation.search` library for more details.
    """
    mapping, unnamed, availableNames = node.state
    return len(unnamed) == 0

def isPartialMatch(iAttr, cAttr, mapping, unnamed):
    """Returns True if the instance attribute (iAttr) partially matches the
    concept attribute (cAttr) given the mapping.

    :param iAttr: An attribute in an instance
    :type iAttr: str or tuple
    :param cAttr: An attribute in a concept
    :type cAttr: str or tuple
    :param mapping: A mapping between between attribute names
    :type mapping: dict
    :param unnamed: A list of components that are not yet mapped.
    :type unnamed: dict
    :return: ``True`` if the instance attribute matches the concept attribute in the mapping otherwise ``False``
    :rtype: bool

    >>> isPartialMatch(('<', 'o2.a', 'o1.a'), ('<', 'c2.a', 'c1.b'), {'o1': 'c1'}, {'o2'})
    False

    >>> isPartialMatch(('<', 'o2.a', 'o1.a'), ('<', 'c2.a', 'c1.a'), {'o1': 'c1'}, {'o2'})
    True

    >>> isPartialMatch(('<', 'o2.a', 'o1.a'), ('<', 'c2.a', 'c1.a'), {'o1': 'c1', 'o2': 'c2'}, {})
    True
    """
    if type(iAttr) != type(cAttr):
        return False
    if isinstance(iAttr, tuple) and len(iAttr) != len(cAttr):
        return False

    if isinstance(iAttr, tuple):
        if iAttr[0] != cAttr[0]:
            return False
        for i,v in enumerate(iAttr):
            if i == 0:
                continue

            # TODO handle nested relations here
            # Chris MacLellan

            iSplit = v.split('.')
            cSplit = cAttr[i].split('.')
            if len(iSplit) != len(cSplit):
                return False
            for j,v2 in enumerate(iSplit):
                if v2 in mapping and mapping[v2] != cSplit[j]:
                    return False
                if v2 not in mapping and v2 not in unnamed and v2 != cSplit[j]:
                    return False
    elif "." not in cAttr:
        return False
    else:
        iSplit = iAttr.split('.')
        cSplit = cAttr.split('.')
        if len(iSplit) != len(cSplit):
            return False
        if iSplit[-1] != cSplit[-1]:
            return False
        for i,v in enumerate(iSplit[:-1]):
            if v in mapping and mapping[v] != cSplit[i]:
                return False

    return True

def extract_list_elements(instance):
    """
    Find all lists in an instance and extract their elements into their own
    subjects of the main instance.

    Unlike the utils.extract_components function this one will extract ALL
    elements into their own objects not just object literals

    >>> import pprint
    >>> instance = {"a":"n","list1":["test",{"p":"q","j":"k"},{"n":"m"}]}
    >>> instance = extract_list_elements(instance)
    >>> pprint.pprint(instance)
    {'a': 'n',
     'list1': ['o1', 'o2', 'o3'],
     'o1': {'val': 'test'},
     'o2': {'j': 'k', 'p': 'q'},
     'o3': {'n': 'm'}}
    """

    new_instance = {}
    for a in instance.keys():
        if isinstance(instance[a],list):
            new_list = []
            for el in instance[a]:
                
                # TODO do we want to deep copy in the case we find a dict?
                if isinstance(el,dict):
                    new_obj = el
                else :
                    new_obj = {"val": el}

                new_att = gensym()
                new_instance[new_att] = extract_list_elements(new_obj)
                new_list.append(new_att)

            new_instance[a] = new_list

        elif isinstance(instance[a],dict):
            new_instance[a] = extract_list_elements(instance[a])
        else :
            new_instance[a] = instance[a]

    return new_instance

def lists_to_relations(instance):
    """
    Travese the instance and turn any list elements into 
    a series of relations.

    >>> import pprint
    >>> instance = {"list1":['a','b','c']}
    >>> instance = lists_to_relations(instance)
    >>> pprint.pprint(instance)
    {(('ordered-list',), ('list1',), ('a', ''), ('b', '')): True,
     (('ordered-list',), ('list1',), ('b', ''), ('c', '')): True}
    
    >>> import pprint
    >>> instance = {"list1":['a','b','c'],"list2":['w','x','y','z']}
    >>> instance = lists_to_relations(instance)
    >>> pprint.pprint(instance)
    {(('ordered-list',), ('list1',), ('a', ''), ('b', '')): True,
     (('ordered-list',), ('list1',), ('b', ''), ('c', '')): True,
     (('ordered-list',), ('list2',), ('w', ''), ('x', '')): True,
     (('ordered-list',), ('list2',), ('x', ''), ('y', '')): True,
     (('ordered-list',), ('list2',), ('y', ''), ('z', '')): True}

    >>> import pprint
    >>> instance = {"stack":[{"a":1, "b":2, "c":3}, {"x":1, "y":2, "z":3}, {"i":1, "j":2, "k":3}]}
    >>> instance = extract_list_elements(instance)
    >>> pprint.pprint(instance)
    {'o4': {'a': 1, 'b': 2, 'c': 3},
     'o5': {'x': 1, 'y': 2, 'z': 3},
     'o6': {'i': 1, 'j': 2, 'k': 3},
     'stack': ['o4', 'o5', 'o6']}

    >>> instance = lists_to_relations(instance)
    >>> pprint.pprint(instance)
    {'o4': {'a': 1, 'b': 2, 'c': 3},
     'o5': {'x': 1, 'y': 2, 'z': 3},
     'o6': {'i': 1, 'j': 2, 'k': 3},
     (('ordered-list',), ('stack',), ('o4', ''), ('o5', '')): True,
     (('ordered-list',), ('stack',), ('o5', ''), ('o6', '')): True}
    """
    new_instance = {}
    for attr in instance.keys():
        if isinstance(instance[attr], list):
            for i in range(len(instance[attr])-1):
                
                rel = tuplize_relation_elements(
                    ("ordered-list",
                        attr,
                        str(instance[attr][i]),
                        str(instance[attr][i+1])),
                    {str(instance[attr][i]),
                        str(instance[attr][i+1])})

                new_instance[rel] = True

        elif isinstance(instance[attr],dict):
            new_instance[attr] = lists_to_relations(instance[attr])
        else:
            new_instance[attr] = instance[attr]
    
    return new_instance

def hoist_sub_objects(instance) :
    """
    Travese the instance for objects that contain subobjects and hoists the
    subobjects to be their own objects at the top level of the instance. 
    
    >>> import pprint
    >>> instance = {"a1":"v1","sub1":{"a2":"v2","a3":3},"sub2":{"a4":"v4","subsub1":{"a5":"v5","a6":"v6"},"subsub2":{"subsubsub":{"a8":"V8"},"a7":7}}}
    >>> pprint.pprint(instance)
    {'a1': 'v1',
     'sub1': {'a2': 'v2', 'a3': 3},
     'sub2': {'a4': 'v4',
              'subsub1': {'a5': 'v5', 'a6': 'v6'},
              'subsub2': {'a7': 7, 'subsubsub': {'a8': 'V8'}}}}
    >>> instance = hoist_sub_objects(instance)
    >>> pprint.pprint(instance)
    {'a1': 'v1',
     'sub1': {'a2': 'v2', 'a3': 3},
     'sub2': {'a4': 'v4'},
     'subsub1': {'a5': 'v5', 'a6': 'v6'},
     'subsub2': {'a7': 7},
     'subsubsub': {'a8': 'V8'},
     (('has-component',), ('sub2', ''), ('subsub1', '')): True,
     (('has-component',), ('sub2', ''), ('subsub2', '')): True,
     (('has-component',), ('subsub2', ''), ('subsubsub', '')): True}
    """
    new_instance = {}
    
    for a in instance.keys() :
        # this is a subobject
        if isinstance(instance[a],dict):
            new_instance[a] = _hoist_sub_objects_rec(instance[a],a,new_instance)
        else :
            new_instance[a] = instance[a]

    return new_instance

def _hoist_sub_objects_rec(sub,attr,top_level):
    """
    The recursive version of subobject hoisting.
    """
    new_sub = {}
    for a in sub.keys():
        # this is a sub-sub object
        if isinstance(sub[a],dict):
            top_level[a] = _hoist_sub_objects_rec(sub[a],a,top_level)
            rel = tuplize_relation_elements(
                ("has-component",
                   str(attr),
                   str(a)),{str(attr),
                   str(a)})
            top_level[rel] = True
        else :
            new_sub[a] = sub[a]
    return new_sub


def pre_process(instance):
    """
    Runs all of the pre-processing functions

    >>> import pprint
    >>> instance = {"noma":"a","num3":3,"compa":{"nomb":"b","num4":4,"sub":{"nomc":"c","num5":5}},"compb":{"nomd":"d","nome":"e"},"(related compa.num4 comb.nome)":True,"list1":["a","b",{"i":1,"j":12.3,"k":"test"}]}
    >>> pprint.pprint(instance)
    {'(related compa.num4 comb.nome)': True,
     'compa': {'nomb': 'b', 'num4': 4, 'sub': {'nomc': 'c', 'num5': 5}},
     'compb': {'nomd': 'd', 'nome': 'e'},
     'list1': ['a', 'b', {'i': 1, 'j': 12.3, 'k': 'test'}],
     'noma': 'a',
     'num3': 3}

    >>> instance = pre_process(instance)
    >>> pprint.pprint(instance)
    {'noma': 'a',
     'num3': 3,
     (('ordered-list',), ('list1',), ('o10', ''), ('o11', '')): True,
     ('o10', 'val'): 'a',
     (('ordered-list',), ('list1',), ('o11', ''), ('o12', '')): True,
     ('o11', 'val'): 'b',
     ('o12', 'i'): 1,
     ('o12', 'j'): 12.3,
     ('o12', 'k'): 'test',
     ('o7', 'nomd'): 'd',
     ('o7', 'nome'): 'e',
     ('o8', 'nomb'): 'b',
     ('o8', 'num4'): 4,
     ('o9', 'nomc'): 'c',
     ('o9', 'num5'): 5,
     (('has-component',), ('o8', ''), ('o9', '')): True,
     (('related',), ('o8', 'num4'), ('comb', 'nome')): True}

    """
    instance = standardize_apart_names(instance)
    instance = extract_list_elements(instance)
    instance = lists_to_relations(instance)
    instance = hoist_sub_objects(instance)
    #instance = tuplize(instance) # flatten should just tuplize. 
    instance = flatten_json(instance)
    return instance

def pprint_instance(instance):
    """

    Take an instance pretty print it. We can't use the default pprint operation
    because it doesn't deterministically order tuple keys in a dictionary.
    
    """
    

def structure_map(concept, instance):
    """Flatten the instance, perform structure mapping to the concept, rename
    the instance based on this structure mapping, and return the renamed
    instance.

    :param concept: A concept to structure map the instance to
    :type concept: TrestleNode
    :param instance: An instance to map to the concept
    :type instance: :ref:`raw instance <raw-instance>`
    :return: A fully mapped and flattend copy of the instance
    :rtype: :ref:`mapped instance <fully-mapped>`

    """
<<<<<<< HEAD
    instance = pre_process(instance)
    mapping = flatMatch(concept, instance)
=======
    instance = standardize_apart_names(instance)
    instance = extract_list_elements(instance)
    instance = lists_to_relations(instance)
    instance = hoist_sub_objects(instance)
    #instance = tuplize(instance) # flatten should just tuplize. 
    instance = flatten_json(instance)
    mapping = flat_match(concept, instance)
>>>>>>> 2e4d3c07
    instance = renameFlat(instance, mapping)
    return instance
<|MERGE_RESOLUTION|>--- conflicted
+++ resolved
@@ -939,7 +939,7 @@
     because it doesn't deterministically order tuple keys in a dictionary.
     
     """
-    
+    pass
 
 def structure_map(concept, instance):
     """Flatten the instance, perform structure mapping to the concept, rename
@@ -954,17 +954,7 @@
     :rtype: :ref:`mapped instance <fully-mapped>`
 
     """
-<<<<<<< HEAD
     instance = pre_process(instance)
-    mapping = flatMatch(concept, instance)
-=======
-    instance = standardize_apart_names(instance)
-    instance = extract_list_elements(instance)
-    instance = lists_to_relations(instance)
-    instance = hoist_sub_objects(instance)
-    #instance = tuplize(instance) # flatten should just tuplize. 
-    instance = flatten_json(instance)
     mapping = flat_match(concept, instance)
->>>>>>> 2e4d3c07
     instance = renameFlat(instance, mapping)
     return instance
