"""

This module contains all of the core functions for Trestle's structure mapping
and flattening procedures. The core function in this process is
:meth:`structure_map` with most of the remaning functions being sub-procedures of
the core process.

Throughout this module we refer to instances in several different stages of the
structure mapping process. Here is a description of what each stage means:

.. _raw-instance:

* **raw instance** - The original state of the instance. Conventionally this is assumed to be
  the result of ``json.load()``). All component atributes have their original names
  and refer to dictionaries with their own attribute values and all relations are full lists.

.. _standard-instance:

* **standardized instance** - An instance where all components have been
  renamed, both in the instance and in relations, to have unique names to prevent
  collisions in the mapping process. (e.g. ``{a:{b:2}, c:{d:{x:1,y:2}}}`` -> ``{o1:{b:2}, o2:{o3:{x:1,y:2}}}``)

.. _flattened-instance:

* **flattened instance** - An instance where component attributes are flattened
  using a dot notation (e.g. ``o1:{b:1}`` -> ``o1.b:1``) and relations have been
  turned into tuples (e.g. ``rel:['before', 'o1', 'o2']`` -> ``('before', 'o1',
  'o2'):True``)

.. _fully-mapped:

* **mapped instance** - A fully structure mapped instance with component
  attributes renamed, both in the instance and its relations. And components
  flattened using dot notation. This is the final result of the overall process.

"""
from __future__ import print_function
from __future__ import unicode_literals
from __future__ import absolute_import
from __future__ import division

from concept_formation import search

_gensym_counter = 0;

def gensym():
    """Generates unique names for naming renaming apart objects.

    :return: a unique object name
    :rtype: 'o'+counter
    """
    global _gensym_counter
    _gensym_counter += 1
    return 'o' + str(_gensym_counter)

def standardize_apart_names(instance, mapping = {}, prefix=""):
    """
    Given a :ref:`raw instance <raw-instance>` rename all the components so they
    have unique names.

    :warning: relations cannot have dictionaries as values (i.e., cannot be
    subojects).
    :warning: relations can only exist at the top level, not in sub-objects.

    This will rename component attirbutes as well as any occurance of the
    component's name within relation attributes. This renaming is necessary to
    allow for a search between possible mappings without collisions.

    :param instance: An instance to be named apart.
    :param mapping: An existing mapping to add new mappings to; used for
    recursive calls.
    :type instance: :ref:`raw instance <raw-instance>`
    :return: an instance with component attributes renamed
    :rtype: :ref:`standardized instance <standard-instance>`

    >>> instance = {'nominal': 'v1', 'numeric': 2.3, 'c1': {'a1': 'v1'}, 'c2': {'a2': 'v2', 'c3': {'a3': 'v3'}}, '(relation1 c1 c2)': True, 'lists': ['s1', 's2', 's3'], '(relation2 c1.a1 (relation3 c2.c3.a3))': 4.3}
    >>> standard = standardize_apart_names(instance)
    >>> doctest_print(standard)
    {'lists': [
        's1',
        's2',
        's3'
    ],
    'nominal': 'v1',
    'numeric': 2.3,
    'o13': {'a1': 'v1'},
    'o14': {'a2': 'v2',
        'o15': {'a3': 'v3'}},
    ('relation1', ('o13',), ('o14',)): True,
    ('relation2', ('a1', ('o13',)), ('relation3', ('a3', ('o15',)))): 4.3}
    """
    new_instance = {}
    relations = []

    # I had to add the key function to the sort because python apparently can't
    # naturally sort strings nad tuples
    for attr in sorted(instance, key=lambda at: str(at)):
        if attr[0] == '(':
            relations.append((attr, instance[attr]))
        elif isinstance(instance[attr], dict):
            mapping[prefix + attr] = gensym()
            new_instance[mapping[prefix + attr]] = standardize_apart_names(instance[attr], 
                                                                  mapping, attr
                                                                 + ".")
        else:
            new_instance[attr] = instance[attr]

    for relation, val in relations:
<<<<<<< HEAD
        new_instanec[rename_relation(tuplize_relation(relation, mapping), mapping)] = val
=======
        temp_rel = tuplize_relation(relation)
        temp_rel = rename_relation(temp_rel, mapping)
        obj_set = {mapping[o] for o in mapping}
        temp_rel = tuplize_relation_elements(temp_rel, obj_set)
        new_instance[temp_rel] = val
>>>>>>> 393fa5ea

    return new_instance

def tuplize_relation_elements(elements, obj_set):
    """
    Converts a relation element into a tuple for efficient
    processing.
    
    >>> mapping = {'o1', 'o2'}
    >>> ele1 = 'o1'
    >>> tuplize_relation_elements(ele1, mapping)
    ('o1',)
    >>> ele2 = "o1.a"
    >>> tuplize_relation_elements(ele2, mapping)
    ('a', ('o1',))
    >>> ele3 = ('relation1', 'o1', ('relation2', 'o2.a'))
    >>> tuplize_relation_elements(ele3, mapping)
    ('relation1', ('o1',), ('relation2', ('a', ('o2',))))
    """
    if isinstance(elements, tuple):
        return tuple([tuplize_relation_elements(ele, obj_set) for ele in elements])
    
    if "." in elements:
        elements = elements.split('.')

        # assume elements is a pair, at this point there shouldn't be more
        if len(elements) != 2:
            raise Exception("Should only have attribute of single object here.")
        if elements[0] not in obj_set:
            raise Exception("Can only use dot notation with objects")

        return (tuplize_relation_elements(elements[1], obj_set),
                tuplize_relation_elements(elements[0], obj_set))

    elif elements in obj_set:
        return (elements,)

    else:
        return elements

def tuplize_relation(relation) :
    """
    Converts a string formatted relation into a tuplized relation. It requires
    the mapping so that it can convert the period separated object references
    correctly into presplit tuples for efficient processing.

    :param attr: The relational attribute formatted as a string
    :type attr: string
    :param mapping: A dictionary of mappings with component names as keys. Just
    the keys are used (i.e., as a set) to determine if elements in the relation
    are objects.
    :type mapping: dict
    :return: A new relational attribute in tuple format
    :rtype: tuple

    >>> relation = '(foo1 o1 (foo2 o2 o3))'
    >>> mapping = {'o1': 'sk1', 'o2': 'sk2', 'o3': 'sk3'}
    >>> tuplize_relation(relation)
    ('foo1', 'o1', ('foo2', 'o2', 'o3'))
    """
    stack = [[]]

    for val in relation.split(' '):
        end = 0

        if val[0] == '(':
            stack.append([])
            val = val[1:]

        while val[-1] == ')':
            end += 1
            val = val[:-1]
        
        current = stack[-1]
        current.append(val)
        
        while end > 0:
            last = tuple(stack.pop())
            current = stack[-1]
            current.append(last)
            end -= 1

    final = tuple(stack[-1][-1])
    #final = tuplize_relation_elements(final, mapping)
    return final

def stringify_relation(relation):
    """
    Converts a tupleized relation into a string formated relation.

    >>> relation = ('foo1', 'o1', ('foo2', 'o2', 'o3'))
    >>> stringify_relation(relation)
    '(foo1 o1 (foo2 o2 o3))'
    """
    temp = [stringify_relation(ele) if isinstance(ele, tuple) else ele for ele in relation]
    return "(" + " ".join(temp) + ")"

def rename_relation(relation, mapping):
    """
    Takes a tuplized relational attribute (e.g., ('before', 'o1', 'o2')) and
    a mapping and renames the components based on mapping.

    :param attr: The relational attribute containing components to be renamed
    :type attr: tuple
    :param mapping: A dictionary of mappings between component names
    :type mapping: dict
    :return: A new relational attribute with components renamed
    :rtype: tuple

    >>> relation = ('foo1', 'o1', ('foo2', 'o2', 'o3'))
    >>> mapping = {'o1': 'o100', 'o2': 'o200', 'o3': 'o300'}
    >>> rename_relation(relation, mapping)
    ('foo1', 'o100', ('foo2', 'o200', 'o300'))
    """
    new_relation = []

    for v in relation:
        if isinstance(v, tuple):
            new_relation.append(rename_relation(v, mapping))
        elif v in mapping:
            new_relation.append(mapping[v])
        elif "." in v and ".".join(v.split(".")[:-1]) in mapping:
            new_relation.append(mapping[".".join(v.split(".")[:-1])] + '.' +
                                v.split('.')[-1])
        else:
            new_relation.append(v)

    return tuple(new_relation)
    

def get_component_names(instance):
    """
    Given  a :ref:`flattened instance <flattened-instance>` or a concept's
    probability table return a list of all of the component names.

    :param instance: An instance or a concept's probability table.
    :type instance: :ref:`raw instance <raw-instance>` or dict
    :return: A list of all of the component names present in the instance
    :rtype: [str, str, ...]

    >>> instance = {('c1', 'a'): 0, ('c2','a'): 0, ('_c3', '_a'): 0}
    >>> names = get_component_names(instance)
    >>> sorted(names)
    ['c1', 'c2', 'c3']
    """
    names = set()
    for attr in instance:
        if isinstance(attr, tuple) and isinstance(attr[0], tuple):
            continue
        if isinstance(attr, tuple):
            for ele in attr[:-1]:
                if ele[0] == '_':
                    names.add(ele[1:])
                else:
                    names.add(ele)

    return list(names)

def renameComponent(attr, mapping):
    """Takes a component attribute (e.g., o1.o2) and renames the 
    components given a mapping.

    :param attr: The attribute to be renamed
    :type attr: str
    :param mapping: A dictionary of mappings between component names
    :type mapping: dict
    :return: The attribute's new name
    :rtype: str

    >>> attr = "c1.c2.a"
    >>> mapping = {'c1': 'o1', 'c2': 'o2'}
    >>> renameComponent(attr, mapping)
    'o1.o2.a'

    >>> attr = "_c1._c2._a"
    >>> mapping = {'c1': 'o1', 'c2': 'o2'}
    >>> renameComponent(attr, mapping)
    '_o1._o2._a'
    """
    new_attr = []
    att_split = attr.split('.')
    for name in att_split[:-1]:
        if name[0] == "_":
            new_attr.append(mapping[name[1:]])
        else:
            new_attr.append(mapping[name])

    if att_split[-1][0] == "_":
        new_attr.append(att_split[-1][1:])
    else:
        new_attr.append(att_split[-1])

    if attr[0] == "_":
        return "_" + "._".join(new_attr)
    else:
        return ".".join(new_attr)

def renameRelation(attr, mapping):
    """
    Takes a relational attribute (e.g., (before o1 o2)) and renames
    the components based on mapping.

    :param attr: The relational attribute containing components to be renamed
    :type attr: tuple
    :param mapping: A dictionary of mappings between component names
    :type mapping: dict
    :return: A new relational attribute with components renamed
    :rtype: tuple

    >>> attr = ('before', 'c1', 'c2')
    >>> mapping =  {'c1': 'o1', 'c2': 'o2'}
    >>> renameRelation(attr, mapping)
    ('before', 'o1', 'o2')
    """
    temp = []
    for idx, val in enumerate(attr):
        if idx == 0:
            temp.append(val)
        else:
            new_attr = [mapping[name] if name in mapping else name for name in
                        val.split(".")]
            temp.append(".".join(new_attr))
    return tuple(temp)

def renameFlat(instance, mapping):
    """
    Given a :ref:`flattened instance <flattened-instance>` and a mapping (type =
    dict) rename the components and relations and return the renamed instance.

    :param instance: An instance to be renamed according to a mapping
    :type instance: :ref:`flattened instance <flattened-instance>`
    :param mapping: :param mapping: A dictionary of mappings between component names
    :type mapping: dict
    :return: A copy of the instance with components and relations renamed
    :rtype: :ref:`mapped instance <fully-mapped>`

    >>> instance = {'c1.a': 1, ('good', 'c1'): True}
    >>> mapping = {'c1': 'o1'}
    >>> renamed = renameFlat(instance,mapping)
    >>> doctest_print(renamed)
    {'o1.a': 1,
    ('good', 'o1'): True}
    """
    for attr in instance:
        if isinstance(attr, tuple):
            continue
        for name in attr.split('.')[:-1]:
            if name[0] == "_":
                name = name[1:]
            if name not in mapping:
                mapping[name] = name

    temp_instance = {}

    for attr in instance:
        if isinstance(attr, tuple):
            temp_instance[renameRelation(attr, mapping)] = instance[attr]
        elif "." in attr:
            temp_instance[renameComponent(attr, mapping)] = instance[attr]
        else:
            temp_instance[attr] = instance[attr]

    return temp_instance

def flatten_json(instance):
    """
    Takes a :ref:`raw instance <raw-instance>` that has already been
    standardized apart and flattens it.

    :warning: important to note that relations can only exist at the top level,
    not within subobjects. If they do exist than this function will return
    incorrect results.

    Hierarchy is represented with periods between variable names in the
    flattened attributes. However, this process converts the attributes with
    periods in them into a tuple of objects with an attribute as the last
    element, this is more efficient for later processing.

    :param instance: An instance to be flattened.
    :type instance: :ref:`raw instance <raw-instance>`
    :return: A copy of the instance flattend
    :rtype: :ref:`flattened instance <flattened-instance>`

    >>> instance = {'a': 1, 'c1': {'b': 1, '_c': 2}}
    >>> flat = flatten_json(instance)
    >>> doctest_print(flat)
    {'a': 1,
    ('_', ('_c', ('c1',))): 2,
    ('b', ('c1',)): 1}
    """
    temp = {}
    for attr in instance:
        if isinstance(instance[attr], dict):
<<<<<<< HEAD
            subobject = flatten_json(instance[attr])
            for so_attr in subobject:
                if isinstance(so_attr, tuple):
                    if so_attr[0][0] == '_':
                        new_attr = ('_' + attr) + so_attr
                    else:
                        new_attr = str(attr) + str(so_attr)
                elif so_attr[0] == '_':
                    new_attr = ('_' + attr, so_attr)
=======
            for so_attr in instance[attr]:
                if so_attr[0] == '_':
                    new_attr = ('_', (so_attr, (attr,)))
>>>>>>> 393fa5ea
                else:
                    new_attr = (so_attr, (attr,))
                temp[new_attr] = instance[attr][so_attr]
        else:
            temp[attr] = instance[attr]
    return temp

def _traverseStructure(path, instance):
    """Given an instance dict to the given subobject for the given path.
    Creates subobjects if they do not exist.

    Essentially this ensures that subdictionaries exist to accept values from a
    flat instance.

    >>> x = {}
    >>> _traverseStructure(['c1', 'c2'], x)
    {}
    >>> x
    {'c1': {'c2': {}}}
    """
    curr = instance
    for obj in path:
        if obj not in curr:
            curr[obj] = {}
        curr = curr[obj]
    return curr

def structurizeJSON(instance):
    """Takes a :ref:`flattened instance <flattened-instance>` and adds the
    structure back in. 

    This essentially "undoes" the flattening process, however any renaming that
    may have been performed is not undone.

    :param instance: A instance to be re-structured
    :type instance: :ref:`flattened instance <flattened-instance>`
    :return: the instance with structure reproduced from the flattened information
    :rtype: :ref:`standardized instance <standard-instance>`

    >>> instance = {'c1.c2.a': 1}
    >>> structurizeJSON(instance)
    {'c1': {'c2': {'a': 1}}}
    """
    temp = {}
    for attr in instance:
        if isinstance(attr, tuple):
            relation = []
            path = []
            for i,v in enumerate(attr):
                if i == 0:
                    relation.append(v)
                elif v in instance:
                    path = v.split('.')
                    relation.append('.'.join(path[-2:]))
                    path = path[:-2]
                else:
                    path = v.split('.')
                    relation.append(path[-1])
                    path = path[:-1]
            obj = _traverseStructure(path, temp)
            obj[tuple(relation)] = True

        elif "." in attr:
            path = [p[1:] if p[0] == "_" else p for p in attr.split('.')]
            subatt = path[-1]
            path = path[:-1]
            curr = _traverseStructure(path, temp)
            if attr[0] == "_":
                curr["_" + subatt] = instance[attr]
            else:
                curr[subatt] = instance[attr]

        else:
            temp[attr] = instance[attr]

    return temp

def bind_flat_attr(attr, mapping, unnamed):
    """
    Renames an attribute given a mapping.

    :param attr: The attribute to be renamed
    :type attr: str or tuple
    :param mapping: A dictionary of mappings between component names
    :type mapping: dict
    :param unnamed: A list of components that are not yet mapped.
    :type unnamed: dict
    :return: The attribute's new name or ``None`` if the mapping is incomplete
    :rtype: str

    >>> attr = (('before',), ('c1',''), ('c2',''))
    >>> mapping = {'c1': 'o1', 'c2':'o2'}
    >>> bind_flat_attr(attr, mapping, {})
    (('before',), ('o1', ''), ('o2', ''))

    If the mapping is incomplete then returns ``None`` (nothing) 

    >>> attr = (('before',), ('c1',''), ('c2',''))
    >>> mapping = {'c1': 'o1'}
    >>> bind_flat_attr(attr, mapping, {'c2'}) is None
    True

    >>> bind_flat_attr((('<',), ('o2','a'), ('o1','a')), {'o1': 'c1'}, {'o2'}) is None
    True

    >>> bind_flat_attr((('<',), ('o2','a'), ('o1','a')), {'o1': 'c1', 'o2': 'c2'}, {}) is None
    False
    """
    for o in unnamed:
        if contains_component(o, attr):
            return None

    if isinstance(attr, tuple):
        return rename_relation(attr, mapping)
    else:
        return attr

def contains_component(component, attr):
    """
    Return ``True`` if the given component name is in the attribute, either as
    part of a hierarchical name or within a relations otherwise ``False``.

    :param component: A component name
    :type component: str
    :param attr: An attribute name
    :type atte: str
    :return: ``True`` if the component name exists inside the attribute name
             ``False`` otherwise
    :rtype: bool

    >>> contains_component('c1', ('c2', 'c1', 'a'))
    True
    >>> contains_component('c3', ('before', 'c1', 'c2'))
    False
    """
    if isinstance(attr, tuple) and isinstance(attr[0], tuple):
        for ele in attr:
            if contains_component(component, ele) is True:
                return True

    elif isinstance(attr, tuple):
        for ele in attr[:-1]:
            if contains_component(component, ele) is True:
                return True

    elif component == attr:
        return True
    
    return False

def flat_match(concept, instance, optimal=False):
    """
    Given a concept and instance this function returns a mapping  that can be
    used to rename components in the instance. The mapping returned maximizes
    similarity between the instance and the concept.

    The mapping search can be performed in an optimal way (using A* search) to
    guarantee the best possible mapping at the expense of performance or in an
    greedy way (using Beam search) to find a sufficient solution in less time.
    
    .. note:: If the instance contains no relational attributes then the optimal
       and greedy searches will be identical.

    :param concept: A concept to map the instance to
    :type concept: TrestleNode
    :param instance: An instance to be mapped to the concept
    :type instance: :ref:`flattened instance <flattened-instance>`
    :param optimal: If True the mapping will be optimal (using A* Search) otherwise it will be greedy (using Beam Search).
    :type optimal: bool
    :return: a mapping for renaming components in the instance.
    :rtype: dict

    """
    inames = frozenset(get_component_names(instance))
    cnames = frozenset(get_component_names(concept.av_counts))

    if(len(inames) == 0 or
       len(cnames) == 0):
        return {}

    initial = search.Node((frozenset(), inames, cnames), extra=(concept,
                                                                instance))
    if optimal:
        solution = next(search.BestFGS(initial, _flat_match_successor_fn, _flatMatchGoalTestFn,
                                _flatMatchHeuristicFn))
    else:
        solution = next(search.BeamGS(initial, _flat_match_successor_fn, _flatMatchGoalTestFn,
                           _flatMatchHeuristicFn, initialBeamWidth=1))
    #print(solution.cost)

    if solution:
        mapping, unnamed, availableNames = solution.state
        return {a:v for a,v in mapping}
    else:
        return None

def _flat_match_successor_fn(node):
    """
    Given a node (mapping, instance, concept), this function computes the
    successor nodes where an additional mapping has been added for each
    possible additional mapping. 

    See the :mod:`concept_formation.search` library for more details.
    """
    mapping, inames, availableNames = node.state
    concept, instance = node.extra

    for n in inames:
        reward = 0
        m = {a:v for a,v in mapping}
        m[n] = n
        for attr in instance:
            if not contains_component(n, attr):
                continue
            new_attr = bindFlatAttr(attr, m, inames)
            if new_attr:
                reward += concept.attr_val_guess_gain(new_attr, instance[attr])

        yield search.Node((mapping.union(frozenset([(n, n)])), inames -
                    frozenset([n]), availableNames), node, n + ":" + n,
                   node.cost - reward, node.depth + 1, node.extra)

        for new in availableNames:
            reward = 0
            m = {a:v for a,v in mapping}
            m[n] = new
            for attr in instance:
                if not containsComponent(n, attr):
                    continue
                new_attr = bindFlatAttr(attr, m, inames)
                if new_attr:
                    reward += concept.attr_val_guess_gain(new_attr,
                                                          instance[attr])
            yield search.Node((mapping.union(frozenset([(n, new)])), inames -
                                      frozenset([n]), availableNames -
                                      frozenset([new])), node, n + ":" + new,
                        node.cost - reward, node.depth + 1, node.extra)


def _flatMatchHeuristicFn(node):
    """
    Considers all partial matches for each unbound attribute and assumes that
    you get the highest guess_gain match. This provides an over estimation of
    the possible reward (i.e., is admissible).

    See the :mod:`concept_formation.search` library for more details.
    """
    mapping, unnamed, availableNames = node.state
    concept, instance = node.extra

    h = 0
    m = {a:v for a,v in mapping}
    for attr in instance:
        new_attr = bindFlatAttr(attr, m, unnamed)
        if not new_attr:
            best_attr_h = [concept.attr_val_guess_gain(cAttr, instance[attr]) for
                               cAttr in concept.av_counts if
                               isPartialMatch(attr, cAttr, m, unnamed)]

            if len(best_attr_h) > 0:
                h -= max(best_attr_h)

    return h

def _flatMatchGoalTestFn(node):
    """
    Returns True if every component in the original instance has been renamed
    in the given node.

    See the :mod:`concept_formation.search` library for more details.
    """
    mapping, unnamed, availableNames = node.state
    return len(unnamed) == 0

def isPartialMatch(iAttr, cAttr, mapping, unnamed):
    """Returns True if the instance attribute (iAttr) partially matches the
    concept attribute (cAttr) given the mapping.

    :param iAttr: An attribute in an instance
    :type iAttr: str or tuple
    :param cAttr: An attribute in a concept
    :type cAttr: str or tuple
    :param mapping: A mapping between between attribute names
    :type mapping: dict
    :param unnamed: A list of components that are not yet mapped.
    :type unnamed: dict
    :return: ``True`` if the instance attribute matches the concept attribute in the mapping otherwise ``False``
    :rtype: bool

    >>> isPartialMatch(('<', 'o2.a', 'o1.a'), ('<', 'c2.a', 'c1.b'), {'o1': 'c1'}, {'o2'})
    False

    >>> isPartialMatch(('<', 'o2.a', 'o1.a'), ('<', 'c2.a', 'c1.a'), {'o1': 'c1'}, {'o2'})
    True

    >>> isPartialMatch(('<', 'o2.a', 'o1.a'), ('<', 'c2.a', 'c1.a'), {'o1': 'c1', 'o2': 'c2'}, {})
    True
    """
    if type(iAttr) != type(cAttr):
        return False
    if isinstance(iAttr, tuple) and len(iAttr) != len(cAttr):
        return False

    if isinstance(iAttr, tuple):
        if iAttr[0] != cAttr[0]:
            return False
        for i,v in enumerate(iAttr):
            if i == 0:
                continue

            # TODO handle nested relations here
            # Chris MacLellan

            iSplit = v.split('.')
            cSplit = cAttr[i].split('.')
            if len(iSplit) != len(cSplit):
                return False
            for j,v2 in enumerate(iSplit):
                if v2 in mapping and mapping[v2] != cSplit[j]:
                    return False
                if v2 not in mapping and v2 not in unnamed and v2 != cSplit[j]:
                    return False
    elif "." not in cAttr:
        return False
    else:
        iSplit = iAttr.split('.')
        cSplit = cAttr.split('.')
        if len(iSplit) != len(cSplit):
            return False
        if iSplit[-1] != cSplit[-1]:
            return False
        for i,v in enumerate(iSplit[:-1]):
            if v in mapping and mapping[v] != cSplit[i]:
                return False

    return True

def extract_list_elements(instance):
    """
    Find all lists in an instance and extract their elements into their own
    subjects of the main instance.

    Unlike the utils.extract_components function this one will extract ALL
    elements into their own objects not just object literals

    >>> instance = {"a":"n","list1":["test",{"p":"q","j":"k"},{"n":"m"}]}
    >>> instance = extract_list_elements(instance)
    >>> doctest_print(instance)
    {'a': 'n',
    'list1': [
        'o1',
        'o2',
        'o3'
    ],
    'o1': {'val': 'test'},
    'o2': {'j': 'k',
        'p': 'q'},
    'o3': {'n': 'm'}}
    """

    new_instance = {}
    for a in instance.keys():
        if isinstance(instance[a],list):

            # TODO hidden attributes get cast to strings and stored is this the
            # right way to do it?

            if a[0] == '_':
                new_instance[a] = str(instance[a])
                continue

            new_list = []
            for el in instance[a]:
                
                # TODO do we want to deep copy in the case we find a dict?
                if isinstance(el,dict):
                    new_obj = el
                else :
                    new_obj = {"val": el}

                new_att = gensym()
                new_instance[new_att] = extract_list_elements(new_obj)
                new_list.append(new_att)

            new_instance[a] = new_list

        elif isinstance(instance[a],dict):
            new_instance[a] = extract_list_elements(instance[a])
        else :
            new_instance[a] = instance[a]

    return new_instance

def lists_to_relations(instance, current=None, top_level=None):
    """
    Travese the instance and turn any list elements into 
    a series of relations.

    >>> instance = {"list1":['a','b','c']}
    >>> instance = lists_to_relations(instance)
    >>> doctest_print(instance)
    {('ordered-list', 'list1', ('a',), ('b',)): True,
    ('ordered-list', 'list1', ('b',), ('c',)): True}
    
    >>> instance = {"list1":['a','b','c'],"list2":['w','x','y','z']}
    >>> instance = lists_to_relations(instance)
    >>> doctest_print(instance)
    {('ordered-list', 'list1', ('a',), ('b',)): True,
    ('ordered-list', 'list1', ('b',), ('c',)): True,
    ('ordered-list', 'list2', ('w',), ('x',)): True,
    ('ordered-list', 'list2', ('x',), ('y',)): True,
    ('ordered-list', 'list2', ('y',), ('z',)): True}

    >>> instance = {"stack":[{"a":1, "b":2, "c":3}, {"x":1, "y":2, "z":3}, {"i":1, "j":2, "k":3}]}
    >>> instance = extract_list_elements(instance)
    >>> doctest_print(instance)
    {'o4': {'a': 1,
        'b': 2,
        'c': 3},
    'o5': {'x': 1,
        'y': 2,
        'z': 3},
    'o6': {'i': 1,
        'j': 2,
        'k': 3},
    'stack': [
        'o4',
        'o5',
        'o6'
    ]}

    >>> instance = lists_to_relations(instance)
    >>> doctest_print(instance)
    {'o4': {'a': 1,
        'b': 2,
        'c': 3},
    'o5': {'x': 1,
        'y': 2,
        'z': 3},
    'o6': {'i': 1,
        'j': 2,
        'k': 3},
    ('ordered-list', 'stack', ('o4',), ('o5',)): True,
    ('ordered-list', 'stack', ('o5',), ('o6',)): True}

    >>> instance = {'subobj': {'list1': ['a', 'b', 'c']}}
    >>> instance = lists_to_relations(instance)
    >>> import pprint
    >>> pprint.pprint(instance)
    {'subobj': {},
     ('ordered-list', ('list1', ('subobj',)), ('a',), ('b',)): True,
     ('ordered-list', ('list1', ('subobj',)), ('b',), ('c',)): True}
    """
    new_instance = {}
    for attr in instance.keys():
        if isinstance(instance[attr], list):
            for i in range(len(instance[attr])-1):
                
                if top_level is None:
                    rel = tuplize_relation_elements(
                        ("ordered-list",
                            attr,
                            str(instance[attr][i]),
                            str(instance[attr][i+1])),
                        {str(instance[attr][i]),
                            str(instance[attr][i+1])})

                    new_instance[rel] = True
                else:
                    rel = tuplize_relation_elements(
                        ("ordered-list",
                            (attr, (current,)),
                            str(instance[attr][i]),
                            str(instance[attr][i+1])),
                        {str(instance[attr][i]),
                            str(instance[attr][i+1])})

                    top_level[rel] = True


        elif isinstance(instance[attr],dict):
            new_instance[attr] = lists_to_relations(instance[attr],
                                                    attr,
                                                    new_instance)
        else:
            new_instance[attr] = instance[attr]
    
    return new_instance

def hoist_sub_objects(instance) :
    """
    Travese the instance for objects that contain subobjects and hoists the
    subobjects to be their own objects at the top level of the instance. 
    
    >>> instance = {"a1":"v1","sub1":{"a2":"v2","a3":3},"sub2":{"a4":"v4","subsub1":{"a5":"v5","a6":"v6"},"subsub2":{"subsubsub":{"a8":"V8"},"a7":7}}}
    >>> doctest_print(instance)
    {'a1': 'v1',
    'sub1': {'a2': 'v2',
        'a3': 3},
    'sub2': {'a4': 'v4',
        'subsub1': {'a5': 'v5',
            'a6': 'v6'},
        'subsub2': {'a7': 7,
            'subsubsub': {'a8': 'V8'}}}}

    >>> instance = hoist_sub_objects(instance)
    >>> doctest_print(instance)
    {'a1': 'v1',
    'sub1': {'a2': 'v2',
        'a3': 3},
    'sub2': {'a4': 'v4'},
    'subsub1': {'a5': 'v5',
        'a6': 'v6'},
    'subsub2': {'a7': 7},
    'subsubsub': {'a8': 'V8'},
    ('has-component', ('sub2',), ('subsub1',)): True,
    ('has-component', ('sub2',), ('subsub2',)): True,
    ('has-component', ('subsub2',), ('subsubsub',)): True}
    """
    new_instance = {}
    
    for a in instance.keys() :
        # this is a subobject
        if isinstance(instance[a],dict):
            new_instance[a] = _hoist_sub_objects_rec(instance[a],a,new_instance)
        else :
            new_instance[a] = instance[a]

    return new_instance

def _hoist_sub_objects_rec(sub,attr,top_level):
    """
    The recursive version of subobject hoisting.
    """
    new_sub = {}
    for a in sub.keys():
        # this is a sub-sub object
        if isinstance(sub[a],dict):
            top_level[a] = _hoist_sub_objects_rec(sub[a],a,top_level)
            rel = tuplize_relation_elements(
                ("has-component",
                   str(attr),
                   str(a)),{str(attr),
                   str(a)})
            top_level[rel] = True
        else :
            new_sub[a] = sub[a]
    return new_sub


def pre_process(instance):
    """
    Runs all of the pre-processing functions

    >>> instance = {"noma":"a","num3":3,"compa":{"nomb":"b","num4":4,"sub":{"nomc":"c","num5":5}},"compb":{"nomd":"d","nome":"e"},"(related compa.num4 compb.nome)":True,"list1":["a","b",{"i":1,"j":12.3,"k":"test"}]}
    >>> doctest_print(instance)
    {'(related compa.num4 compb.nome)': True,
    'compa': {'nomb': 'b',
        'num4': 4,
        'sub': {'nomc': 'c',
            'num5': 5}},
    'compb': {'nomd': 'd',
        'nome': 'e'},
    'list1': [
        'a',
        'b',
        {'i': 1,
            'j': 12.3,
            'k': 'test'}
    ],
    'noma': 'a',
    'num3': 3}

    >>> instance = pre_process(instance)
    >>> doctest_print(instance)
    {'noma': 'a',
    'num3': 3,
    ('has-component', ('o7',), ('o8',)): True,
    ('i', ('o12',)): 1,
    ('j', ('o12',)): 12.3,
    ('k', ('o12',)): 'test',
    ('nomb', ('o7',)): 'b',
    ('nomc', ('o8',)): 'c',
    ('nomd', ('o9',)): 'd',
    ('nome', ('o9',)): 'e',
    ('num4', ('o7',)): 4,
    ('num5', ('o8',)): 5,
    ('ordered-list', 'list1', ('o10',), ('o11',)): True,
    ('ordered-list', 'list1', ('o11',), ('o12',)): True,
    ('related', ('num4', ('o7',)), ('nome', ('o9',))): True,
    ('val', ('o10',)): 'a',
    ('val', ('o11',)): 'b'}

    >>> instance = pre_process(instance)
    >>> doctest_print(instance)
    {'noma': 'a',
    'num3': 3,
    ('has-component', ('o7',), ('o8',)): True,
    ('i', ('o12',)): 1,
    ('j', ('o12',)): 12.3,
    ('k', ('o12',)): 'test',
    ('nomb', ('o7',)): 'b',
    ('nomc', ('o8',)): 'c',
    ('nomd', ('o9',)): 'd',
    ('nome', ('o9',)): 'e',
    ('num4', ('o7',)): 4,
    ('num5', ('o8',)): 5,
    ('ordered-list', 'list1', ('o10',), ('o11',)): True,
    ('ordered-list', 'list1', ('o11',), ('o12',)): True,
    ('related', ('num4', ('o7',)), ('nome', ('o9',))): True,
    ('val', ('o10',)): 'a',
    ('val', ('o11',)): 'b'}
    
    """
    instance = standardize_apart_names(instance)
    instance = extract_list_elements(instance)
    instance = lists_to_relations(instance)
    instance = hoist_sub_objects(instance)
    instance = flatten_json(instance)
    return instance

def doctest_print(instance, depth=0):
    """Take and instance pretty print it with a deterministic key ordering. 

    We can't use the default pprint operation because it doesn't
    deterministically order tuple keys in a dictionary.
    """
    def cmp(a, b):
        return (a > b) - (a < b) 

    def t_depth(tup,depth=0):
        if isinstance(tup[0],tuple):
            return t_depth(tup[0],depth+1)
        else:
            return (depth,str(tup))

    def compare(x,y):
        if isinstance(x,tuple) and isinstance(y,tuple):
            xd = t_depth(x)
            yd = t_depth(y)
            if xd[0] == yd[0]:
                return cmp(str(x),str(y))
            else:
                return cmp(xd[0],yd[0])
        elif isinstance(x,tuple):
            return 1
        elif isinstance(y,tuple):
            return -1
        else:
            return cmp(x,y)

    def cmp_to_key(mycmp):
        'Convert a cmp= function into a key= function'
        class K(object):
            def __init__(self, obj, *args):
                self.obj = obj
            def __lt__(self, other):
                return mycmp(self.obj, other.obj) < 0
            def __gt__(self, other):
                return mycmp(self.obj, other.obj) > 0
            def __eq__(self, other):
                return mycmp(self.obj, other.obj) == 0
            def __le__(self, other):
                return mycmp(self.obj, other.obj) <= 0
            def __ge__(self, other):
                return mycmp(self.obj, other.obj) >= 0
            def __ne__(self, other):
                return mycmp(self.obj, other.obj) != 0
        return K

    def str2(val):
        if isinstance(val,str):
            return "'"+val+"'"
        else:
            return str(val)

    str_to_print = '{'
    first = True

    for k in sorted(instance, key=cmp_to_key(compare)):
        if first:
            str_to_print += str2(k) + ': '
            first=False 
        else:
            str_to_print += (' '*4*depth) + str2(k) + ': '
        if isinstance(instance[k],dict):
            str_to_print += doctest_print(instance[k],depth+1)
        elif isinstance(instance[k],list):
            str_to_print += '[\n'
            for i in instance[k]:
                if isinstance(i,dict):
                    str_to_print += (' '*4*(depth+1))+doctest_print(i,depth+2)
                else:
                    str_to_print += (' '*4*(depth+1))+str2(i)
                str_to_print += ',\n'
            str_to_print = str_to_print[:-2] + '\n' +(' '*4*depth)+']'
        else:
            str_to_print += str2(instance[k])
        str_to_print +=',\n'

    str_to_print = str_to_print[:-2] + '}'

    if depth == 0:
        print(str_to_print)
    else:
        return str_to_print

def structure_map(concept, instance):
    """Flatten the instance, perform structure mapping to the concept, rename
    the instance based on this structure mapping, and return the renamed
    instance.

    :param concept: A concept to structure map the instance to
    :type concept: TrestleNode
    :param instance: An instance to map to the concept
    :type instance: :ref:`raw instance <raw-instance>`
    :return: A fully mapped and flattend copy of the instance
    :rtype: :ref:`mapped instance <fully-mapped>`

    """
    instance = pre_process(instance)
    mapping = flat_match(concept, instance)
    instance = renameFlat(instance, mapping)
    return instance<|MERGE_RESOLUTION|>--- conflicted
+++ resolved
@@ -106,15 +106,11 @@
             new_instance[attr] = instance[attr]
 
     for relation, val in relations:
-<<<<<<< HEAD
-        new_instanec[rename_relation(tuplize_relation(relation, mapping), mapping)] = val
-=======
         temp_rel = tuplize_relation(relation)
         temp_rel = rename_relation(temp_rel, mapping)
         obj_set = {mapping[o] for o in mapping}
         temp_rel = tuplize_relation_elements(temp_rel, obj_set)
         new_instance[temp_rel] = val
->>>>>>> 393fa5ea
 
     return new_instance
 
@@ -408,21 +404,9 @@
     temp = {}
     for attr in instance:
         if isinstance(instance[attr], dict):
-<<<<<<< HEAD
-            subobject = flatten_json(instance[attr])
-            for so_attr in subobject:
-                if isinstance(so_attr, tuple):
-                    if so_attr[0][0] == '_':
-                        new_attr = ('_' + attr) + so_attr
-                    else:
-                        new_attr = str(attr) + str(so_attr)
-                elif so_attr[0] == '_':
-                    new_attr = ('_' + attr, so_attr)
-=======
             for so_attr in instance[attr]:
                 if so_attr[0] == '_':
                     new_attr = ('_', (so_attr, (attr,)))
->>>>>>> 393fa5ea
                 else:
                     new_attr = (so_attr, (attr,))
                 temp[new_attr] = instance[attr][so_attr]
